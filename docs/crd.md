# FlinkCluster Custom Resource Definition

The Kubernetes Operator for Apache Flink uses [CustomResourceDefinition](https://kubernetes.io/docs/concepts/api-extension/custom-resources/)
named `FlinkCluster` for specifying a Flink job cluster ([sample](../config/samples/flinkoperator_v1beta1_flinkjobcluster.yaml))
or Flink session cluster ([sample](../config/samples/flinkoperator_v1beta1_flinksessioncluster.yaml)), depending on
whether the job spec is specified. Similarly to other kinds of Kubernetes resources, the custom resource consists of a
resource `Metadata`, a specification in a `Spec` field and a `Status` field. The definitions are organized in the
following structure. The v1beta1 version of the API definition is implemented [here](../api/v1beta1/flinkcluster_types.go).

```
FlinkCluster
|__ metadata
|__ spec
    |__ flinkVersion
    |__ image
        |__ name
        |__ pullPolicy
        |__ pullSecrets
    |__ batchSchedulerName
    |__ serviceAccountName
    |__ jobManager
        |__ accessScope
        |__ ports
            |__ rpc
            |__ blob
            |__ query
            |__ ui
        |__ extraPorts
        |__ ingress
            |__ hostFormat
            |__ annotations
            |__ useTLS
            |__ tlsSecretName
        |__ resources
        |__ memoryOffHeapRatio
        |__ memoryOffHeapMin
        |__ memoryProcessRatio
        |__ volumes
        |__ volumeMounts
        |__ volumeClaimTemplates
        |__ initContainers
        |__ nodeSelector
        |__ tolerations
        |__ sidecars
        |__ podAnnotations
        |__ podLabels
        |__ securityContext
    |__ taskManager
        |__ replicas
        |__ ports
            |__ data
            |__ rpc
            |__ query
        |__ extraPorts
        |__ resources
        |__ memoryOffHeapRatio
        |__ memoryOffHeapMin
        |__ volumes
        |__ volumeMounts
        |__ volumeClaimTemplates
        |__ initContainers
        |__ nodeSelector
        |__ tolerations
        |__ sidecars
        |__ podAnnotations
        |__ podLabels
        |__ securityContext
    |__ job
        |__ jarFile
        |__ className
        |__ args
        |__ fromSavepoint
        |__ allowNonRestoredState
        |__ takeSavepointOnUpdate
        |__ autoSavepointSeconds
        |__ savepointsDir
        |__ savepointGeneration
        |__ parallelism
        |__ noLoggingToStdout
        |__ volumes
        |__ volumeMounts
        |__ initContainers
        |__ restartPolicy
        |__ cleanupPolicy
            |__ afterJobSucceeds
            |__ afterJobFails
            |__ afterJobCancelled
        |__ cancelRequested
        |__ podAnnotations
        |__ podLabels
        |__ securityContext
    |__ envVars
    |__ envFrom
    |__ flinkProperties
    |__ hadoopConfig
        |__ configMapName
        |__ mountPath
    |__ gcpConfig
        |__ serviceAccount
            |__ secretName
            |__ keyFile
            |__ mountPath
    |__ logConfig
    |__ revisionHistoryLimit
    |__ recreateOnUpdate
|__ status
    |__ state
    |__ components
        |__ jobManagerStatefulSet
            |__ name
            |__ state
        |__ jobManagerService
            |__ name
            |__ state
            |__ nodePort
        |__ jobManagerIngress
            |__ name
            |__ state
            |__ urls
        |__ taskManagerStatefulSet
            |__ name
            |__ state
        |__ job
            |__ name
            |__ id
            |__ state
            |__ fromSavepoint
            |__ savepointGeneration
            |__ savepointLocation
            |__ lastSavepointTriggerID
            |__ lastSavepointTime
            |__ restartCount
    |__ control
        |__ name
        |__ details
        |__ state
        |__ message
        |__ updateTime
    |__ savepoint
        |__ jobID
        |__ triggerID
        |__ triggerTime
        |__ triggerReason
        |__ state
        |__ message
    |__ currentRevision
    |__ nextRevision
    |__ collisionCount
    |__ lastUpdateTime
```

- **FlinkCluster**:
  - **metadata** (required): Resource metadata (name, namespace, labels, etc).
  - **spec** (required): Flink job or session cluster spec.
    - **flinkVersion**: (optional) The version of Flink to be managed. This version must match the version in the image.
    - **image** (required): Flink image for JobManager, TaskManager and job containers.
      - **name** (required): Image name.
      - **pullPolicy** (optional): Image pull policy.
      - **pullSecrets** (optional): Secrets for image pull.
    - **batchSchedulerName** (optional): BatchSchedulerName specifies the batch scheduler name for JobManager, TaskManager.
      If empty, no batch scheduling is enabled.
    - **serviceAccountName** (optional): the name of the service account(which must already exist in the namespace).
      If empty, the default service account in the namespace will be used.
    - **jobManager** (required): JobManager spec.
      - **accessScope** (optional): Access scope of the JobManager service. `enum("Cluster", "VPC", "External", "NodePort", "Headless")`. `Cluster`: accessible from within the same cluster; `VPC`: accessible from within the same VPC;
        `External`: accessible from the internet. `NodePort`: accessible through node port; `Headless`: pod IPs assumed to
        be routable and advertised directly with `clusterIP: None`.  
        Currently `VPC` and `External` are only available for GKE.
      - **ports** (optional): Ports that JobManager listening on.
        - **rpc** (optional): RPC port, default: 6123.
        - **blob** (optional): Blob port, default: 6124.
        - **query** (optional): Query port, default: 6125.
        - **ui** (optional): UI port, default: 8081.
      - **extraPorts** (optional): Extra ports to be exposed. For example, Flink metrics reporter ports: Prometheus,
        JMX and so on. Each port number and name must be unique among ports and extraPorts. ContainerPort is required
        and name and protocol are optional.
      - **ingress** (optional): Provide external access to JobManager UI/API.
        - **hostFormat** (optional): Host format for generating URLs. ex) {{$clusterName}}.example.com
        - **annotations** (optional): Annotations for ingress configuration.
        - **useTLS** (optional): TLS use, default: false.
        - **tlsSecretName** (optional): Kubernetes secret resource name for TLS.
      - **resources** (optional): Compute resources required by JobManager
        container. If omitted, a default value will be used.
        See [more info](https://kubernetes.io/docs/concepts/configuration/manage-compute-resources-container/) about
        resources.
      - **memoryOffHeapRatio** (optional): Percentage of off-heap memory in containers,
        as a safety margin, default: 25
      - **memoryOffHeapMin** (optional): Minimum amount of off-heap memory in containers,
        as a safety margin, default: 600M.
        You can express this value like 600M, 572Mi and 600e6.
        See [more info](https://kubernetes.io/docs/concepts/configuration/manage-compute-resources-container/#meaning-of-memory)
        about value expression.
      - **memoryProcessRatio**: (optional) For Flink 1.10+. Percentage of memory process, as a safety margin to avoid OOM kill, default: 80
      - **volumes** (optional): Volumes in the JobManager pod.
        See [more info](https://kubernetes.io/docs/concepts/storage/volumes/) about volumes.
      - **volumeMounts** (optional): Volume mounts in the JobManager container.
        See [more info](https://kubernetes.io/docs/concepts/storage/volumes/) volume mounts.
      - **volumeClaimTemplates** (optional): A template for persistent volume claim each requested and mounted to JobManager pod,  
        This can be used to mount an external volume with a specific storageClass or larger captivity (for larger/faster state backend)
      - **initContainers** (optional): Init containers of the JobManager pod.
        See [more info](https://kubernetes.io/docs/concepts/workloads/pods/init-containers/) about init containers.
      - **nodeSelector** (optional): Selector which must match a node's labels for the JobManager pod
        to be scheduled on that node.
        See [more info](https://kubernetes.io/docs/concepts/configuration/assign-pod-node/)
      - **tolerations** (optional): Allows the JobManager pod to run on a tainted node
        in the cluster.
        See [more info](https://kubernetes.io/docs/concepts/scheduling-eviction/taint-and-toleration/)
      - **sidecars** (optional): Sidecar containers running alongside with the JobManager container in the pod.
        See [more info](https://kubernetes.io/docs/concepts/containers/) about containers.
      - **podAnnotations** (optional): Pod template annotations for the JobManager StatefulSet.
        See [more info](https://kubernetes.io/docs/concepts/overview/working-with-objects/annotations/) about annotations.
      - **podLabels** (optional): Pod template labels for the JobManager StatefulSet.
      - **securityContext** (optional): PodSecurityContext for the JobManager pod.
        See [more info](https://kubernetes.io/docs/tasks/configure-pod-container/security-context/#set-the-security-context-for-a-pod).
    - **taskManager** (required): TaskManager spec.
      - **replicas** (required): The number of TaskManager replicas.
      - **ports** (optional): Ports that TaskManager listening on.
        - **data** (optional): Data port.
        - **rpc** (optional): RPC port.
        - **query** (optional): Query port.
      - **extraPorts** (optional): Extra ports to be exposed. For example, Flink metrics reporter ports: Prometheus,
        JMX and so on. Each port number and name must be unique among ports and extraPorts. ContainerPort is required
        and name and protocol are optional.
      - **resources** (optional): Compute resources required by JobManager
        container. If omitted, a default value will be used.
        See [more info](https://kubernetes.io/docs/concepts/configuration/manage-compute-resources-container/) about
        resources.
      - **memoryOffHeapRatio** (optional): Percentage of off-heap memory in containers,
        as a safety margin, default: 25
      - **memoryOffHeapMin** (optional): Minimum amount of off-heap memory in containers,
        as a safety margin, default: 600M.
        You can express this value like 600M, 572Mi and 600e6.
        See [more info](https://kubernetes.io/docs/concepts/configuration/manage-compute-resources-container/#meaning-of-memory)
        about value expression.
      - **memoryProcessRatio**: (optional) For Flink 1.10+. Percentage of memory process, as a safety margin to avoid OOM kill, default: 80
      - **volumes** (optional): Volumes in the TaskManager pod.
        See [more info](https://kubernetes.io/docs/concepts/storage/volumes/) about volumes.
      - **volumeMounts** (optional): Volume mounts in the TaskManager containers.
        See [more info](https://kubernetes.io/docs/concepts/storage/volumes/) about volume mounts.
      - **volumeClaimTemplates** (optional): A template for persistent volume claim each requested and mounted to each TaskManager pod,  
        This can be used to mount an external volume with a specific storageClass or larger captivity (for larger/faster state backend)
        See [more info](https://kubernetes.io/docs/concepts/workloads/controllers/statefulset/) about VolumeClaimTemplates in StatefulSet.
      - **initContainers** (optional): Init containers of the TaskManager pod.
        See [more info](https://kubernetes.io/docs/concepts/workloads/pods/init-containers/) about init containers.
      - **nodeSelector** (optional): Selector which must match a node's labels for the TaskManager pod to
        be scheduled on that node.
        See [more info](https://kubernetes.io/docs/concepts/configuration/assign-pod-node/)
      - **tolerations** (optional): Allows the TaskManager pod to run on a tainted node
        in the cluster.
        See [more info](https://kubernetes.io/docs/concepts/scheduling-eviction/taint-and-toleration/)
      - **sidecars** (optional): Sidecar containers running alongside with the TaskManager container in the pod.
        See [more info](https://kubernetes.io/docs/concepts/containers/) about containers.
      - **podAnnotations** (optional): Pod template annotations for the TaskManager StatefulSet.
        See [more info](https://kubernetes.io/docs/concepts/overview/working-with-objects/annotations/) about annotations.
      - **podLabels** (optional): Pod template labels for the TaskManager StatefulSet.
      - **securityContext** (optional): PodSecurityContext for the TaskManager pods.
        See [more info](https://kubernetes.io/docs/tasks/configure-pod-container/security-context/#set-the-security-context-for-a-pod).
    - **job** (optional): Job spec. If specified, the cluster is a Flink job cluster; otherwise, it is a Flink
      session cluster.
      - **jarFile** (required): JAR file of the job. It could be a local file or remote URI, depending on which
        protocols (e.g., `https://`, `gs://`) are supported by the Flink image.
      - **className** (required): Fully qualified Java class name of the job.
      - **args** (optional): Command-line args of the job.
      - **fromSavepoint** (optional): Savepoint where to restore the job from.
        If Flink job must be restored from the latest available savepoint when Flink job updating,
        this field must be unspecified.
<<<<<<< HEAD
      - **autoSavepointSeconds** (optional): Automatically take a savepoint to the `savepointsDir` every n seconds.
      - **savepointsDir** (optional): Savepoints dir where to store automatically taken savepoints.
      - **allowNonRestoredState** (optional): Allow non-restored state, default: false.
      - **takeSavepointOnUpgrade** (optional): Should take savepoint before upgrading the job, default: false.
      - **savepointGeneration** (optional): Update this field to `jobStatus.savepointGeneration + 1` for a running job
=======
      * **autoSavepointSeconds** (optional): Automatically take a savepoint to the `savepointsDir` every n seconds.
      * **savepointsDir** (optional): Savepoints dir where to store automatically taken savepoints.
      * **allowNonRestoredState** (optional):  Allow non-restored state, default: false.
      * **takeSavepointOnUpdate** (optional):  Should take savepoint before updating the job, default: false.
      * **savepointGeneration** (optional): Update this field to `jobStatus.savepointGeneration + 1` for a running job
>>>>>>> 57d0b7c7
        cluster to trigger a new savepoint to `savepointsDir` on demand.
      - **parallelism** (optional): Parallelism of the job, default: 1.
      - **noLoggingToStdout** (optional): No logging output to STDOUT, default: false.
      - **initContainers** (optional): Init containers of the Job pod.
        See [more info](https://kubernetes.io/docs/concepts/workloads/pods/init-containers/) about init containers.
      - **volumes** (optional): Volumes in the Job pod.
        See [more info](https://kubernetes.io/docs/concepts/storage/volumes/) about volumes.
      - **volumeMounts** (optional): Volume mounts in the Job containers. If there is no confilcts, these mounts will be
        automatically added to init containers; otherwise, the mounts defined in init containers will take precedence.
        See [more info](https://kubernetes.io/docs/concepts/storage/volumes/) about volume mounts.
      - **restartPolicy** (optional): Restart policy when the job fails, `enum("Never", "FromSavepointOnFailure")`,
        default: `"Never"`.
        `"Never"` means the operator will never try to restart a failed job, manual cleanup is required.
        `"FromSavepointOnFailure"` means the operator will try to restart the failed job from the savepoint recorded in
        the job status if available; otherwise, the job will stay in failed state. This option is usually used
        together with `autoSavepointSeconds` and `savepointsDir`.
      - **cleanupPolicy** (optional): The action to take after job finishes.
        - **afterJobSucceeds** (required): The action to take after job succeeds,
          `enum("KeepCluster", "DeleteCluster", "DeleteTaskManager")`, default `"DeleteCluster"`.
        - **afterJobFails** (required): The action to take after job fails,
          `enum("KeepCluster", "DeleteCluster", "DeleteTaskManager")`, default `"KeepCluster"`.
        - **afterJobCancelled** (required): The action to take after job cancelled,
          `enum("KeepCluster", "DeleteCluster", "DeleteTaskManager")`, default `"DeleteCluster"`.
      - **cancelRequested** (optional): Request the job to be cancelled. Only applies to running jobs. If
        `savePointsDir` is provided, a savepoint will be taken before stopping the job.
      - **podAnnotations** (optional): Pod template annotations for the job.
        See [more info](https://kubernetes.io/docs/concepts/overview/working-with-objects/annotations/) about annotations.
      - **podLabels** (optional): Pod template labels for the job.
      - **securityContext** (optional): PodSecurityContext for the Job pod.
        See [more info](https://kubernetes.io/docs/tasks/configure-pod-container/security-context/#set-the-security-context-for-a-pod).
    - **envVars** (optional): Environment variables shared by all JobManager, TaskManager and job containers.
    - **envFrom** (optional): Environment variables from ConfigMaps or Secrets shared by all JobManager, TaskManager and job containers.
    - **flinkProperties** (optional): Flink properties which are appened to flink-conf.yaml.
    - **hadoopConfig** (optional): Configs for Hadoop.
      - **configMapName**: The name of the ConfigMap which holds the Hadoop config files. The ConfigMap must be in the
        same namespace as the FlinkCluster.
      - **mountPath**: The path where to mount the Volume of the ConfigMap.
    - **gcpConfig** (optional): Configs for GCP.
      - **serviceAccount**: GCP service account.
        - **secretName**: The name of the Secret holding the GCP service account key file. The Secret must be in the
          same namespace as the FlinkCluster.
        - **keyFile**: The name of the service account key file.
        - **mountPath**: The path where to mount the Volume of the Secret.
    - **logConfig** (optional): The logging configuration, a string-to-string map that becomes the ConfigMap mounted at
      `/opt/flink/conf` in launched Flink pods. See below for some possible keys to include:
      - **log4j-console.properties**: The contents of the log4j properties file to use. If not provided, a default that
        logs only to stdout will be provided.
      - **logback-console.xml**: The contents of the logback XML file to use. If not provided, a default that logs only
        to stdout will be provided.
      - Other arbitrary keys are also allowed, and will become part of the ConfigMap.
    - **revisionHistoryLimit** (optional): The maximum number of revision history to keep, default: 10.
    - **recreateOnUpdate** (optional): Recreate components when updating flinkcluster, default: true.
  - **status**: Flink job or session cluster status.
    - **state**: The overall state of the Flink cluster.
    - **components**: The status of the components.
      - **jobManagerStatefulSet**: The status of the JobManager StatefulSet.
        - **name**: The resource name of the JobManager StatefulSet.
        - **state**: The state of the JobManager StatefulSet.
      - **jobManagerService**: The status of the JobManager service.
        - **name**: The resource name of the JobManager service.
        - **state**: The state of the JobManager service.
        - **nodePort** (optional): The node port, present when `accessScope` is `NodePort`.
      - **jobManagerIngress**: The status of the JobManager ingress.
        - **name**: The resource name of the JobManager ingress.
        - **state**: The state of the JobManager ingress.
        - **urls**: The generated URLs for JobManager.
      - **taskManagerStatefulSet**: The status of the TaskManager StatefulSet.
        - **name**: The resource name of the TaskManager StatefulSet.
        - **state**: The state of the TaskManager StatefulSet.
      - **job**: The status of the job.
        - **id**: The ID of the Flink job.
        - **name**: The Name of the Flink job.
        - **completionTime**: Job completion time. Present when job is terminated regardless of its state.
        - **state**: The state of the job.
        - **fromSavepoint**: The actual savepoint from which this job started.
          In case of restart, it might be different from the savepoint in the
          job spec.
        - **savepointGeneration**: The generation of the savepoint in `savepointsDir` taken by the operator. The value
          starts from 0 when there is no savepoint and increases by 1 for each
          successful savepoint.
        - **savepointLocation**: Last savepoint location.
        - **lastSavepointTriggerID**: Last savepoint trigger ID.
        - **lastSavepointTime**: Last successful or failed savepoint operation timestamp.
        - **restartCount**: The number of restarts.
        - **failureReasons**: Reasons for the job failure. Present if job state is Failure.
    - **control**: The status of control requested by user.
      - **name**: Requested control name.
      - **details**: Control details.
      - **state**: Control state.
      - **message**: Control message.
      - **updateTime**: The updated time of control status.
    - **savepoint**: The status of savepoint progress.
      - **jobID**: The ID of the Flink job.
      - **triggerID**: Savepoint trigger ID.
      - **triggerTime**: Savepoint triggered time.
      - **triggerReason**: Savepoint triggered reason.
      - **state**: Savepoint state.
      - **message**: Savepoint message.
    - **currentRevision**: CurrentRevision indicates the version of FlinkCluster.
    - **nextRevision**: NextRevision indicates the version of FlinkCluster updating.
    - **collisionCount**: collisionCount is the count of hash collisions for the FlinkCluster.
      The controller uses this field as a collision avoidance mechanism
      when it needs to create the name for the newest ControllerRevision.
    - **lastUpdateTime**: Last update timestamp of this status.<|MERGE_RESOLUTION|>--- conflicted
+++ resolved
@@ -264,19 +264,11 @@
       - **fromSavepoint** (optional): Savepoint where to restore the job from.
         If Flink job must be restored from the latest available savepoint when Flink job updating,
         this field must be unspecified.
-<<<<<<< HEAD
       - **autoSavepointSeconds** (optional): Automatically take a savepoint to the `savepointsDir` every n seconds.
       - **savepointsDir** (optional): Savepoints dir where to store automatically taken savepoints.
       - **allowNonRestoredState** (optional): Allow non-restored state, default: false.
-      - **takeSavepointOnUpgrade** (optional): Should take savepoint before upgrading the job, default: false.
+      - **takeSavepointOnUpdate** (optional): Should take savepoint before updating the job, default: false.
       - **savepointGeneration** (optional): Update this field to `jobStatus.savepointGeneration + 1` for a running job
-=======
-      * **autoSavepointSeconds** (optional): Automatically take a savepoint to the `savepointsDir` every n seconds.
-      * **savepointsDir** (optional): Savepoints dir where to store automatically taken savepoints.
-      * **allowNonRestoredState** (optional):  Allow non-restored state, default: false.
-      * **takeSavepointOnUpdate** (optional):  Should take savepoint before updating the job, default: false.
-      * **savepointGeneration** (optional): Update this field to `jobStatus.savepointGeneration + 1` for a running job
->>>>>>> 57d0b7c7
         cluster to trigger a new savepoint to `savepointsDir` on demand.
       - **parallelism** (optional): Parallelism of the job, default: 1.
       - **noLoggingToStdout** (optional): No logging output to STDOUT, default: false.
