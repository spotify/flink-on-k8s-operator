# API Reference

## Packages
- [flinkoperator.k8s.io/v1beta1](#flinkoperatork8siov1beta1)


## flinkoperator.k8s.io/v1beta1

Package v1beta1 contains API Schema definitions for the flinkoperator v1beta1 API group

### Resource Types
- [FlinkCluster](#flinkcluster)



#### BatchSchedulerSpec





_Appears in:_
- [FlinkClusterSpec](#flinkclusterspec)

| Field | Description |
| --- | --- |
| `name` _string_ | BatchScheduler name. |
| `queue` _string_ | Queue defines the queue in which resources will be allocates; if queue is not specified, resources will be allocated in the schedulers default queue. |
| `priorityClassName` _string_ | If specified, indicates the PodGroup's priority. "system-node-critical" and "system-cluster-critical" are two special keywords which indicate the highest priorities with the former being the highest priority. Any other name must be defined by creating a PriorityClass object with that name. If not specified, the priority will be default or zero if there is no default. |


#### CleanupPolicy



CleanupPolicy defines the action to take after job finishes. Use one of `"KeepCluster", "DeleteCluster", "DeleteTaskManager"` for the below fields.

_Appears in:_
- [JobSpec](#jobspec)

| Field | Description |
| --- | --- |
| `afterJobSucceeds` _CleanupAction_ | Action to take after job succeeds, default: `"DeleteCluster"`. |
| `afterJobFails` _CleanupAction_ | Action to take after job fails, default: `"KeepCluster"`. |
| `afterJobCancelled` _CleanupAction_ | Action to take after job is cancelled, default: `"DeleteCluster"`. |


#### FlinkCluster



FlinkCluster is the Schema for the flinkclusters API



| Field | Description |
| --- | --- |
| `apiVersion` _string_ | `flinkoperator.k8s.io/v1beta1`
| `kind` _string_ | `FlinkCluster`
| `metadata` _[ObjectMeta](https://kubernetes.io/docs/reference/generated/kubernetes-api/v1.23/#objectmeta-v1-meta)_ | Refer to Kubernetes API documentation for fields of `metadata`. |
| `spec` _[FlinkClusterSpec](#flinkclusterspec)_ |  |


#### FlinkClusterComponentState



FlinkClusterComponentState defines the observed state of a component of a FlinkCluster.

_Appears in:_
- [FlinkClusterComponentsStatus](#flinkclustercomponentsstatus)

| Field | Description |
| --- | --- |
| `name` _string_ | The resource name of the component. |
| `state` _string_ | The state of the component. |


#### FlinkClusterComponentsStatus



FlinkClusterComponentsStatus defines the observed status of the components of a FlinkCluster.

_Appears in:_
- [FlinkClusterStatus](#flinkclusterstatus)

| Field | Description |
| --- | --- |
| `configMap` _[FlinkClusterComponentState](#flinkclustercomponentstate)_ | The state of configMap. |
| `jobManagerStatefulSet` _[FlinkClusterComponentState](#flinkclustercomponentstate)_ | The state of JobManager StatefulSet. |
| `jobManagerService` _[JobManagerServiceStatus](#jobmanagerservicestatus)_ | The state of JobManager service. |
| `jobManagerIngress` _[JobManagerIngressStatus](#jobmanageringressstatus)_ | The state of JobManager ingress. |
| `taskManagerStatefulSet` _[FlinkClusterComponentState](#flinkclustercomponentstate)_ | The state of TaskManager StatefulSet. |
| `job` _[JobStatus](#jobstatus)_ | The status of the job, available only when JobSpec is provided. |


#### FlinkClusterControlStatus



Control state

_Appears in:_
- [FlinkClusterStatus](#flinkclusterstatus)

| Field | Description |
| --- | --- |
| `name` _string_ | Control name |
| `details` _object (keys:string, values:string)_ | Control data |
| `state` _string_ | State |
| `message` _string_ | Message |
| `updateTime` _string_ | State update time |


#### FlinkClusterSpec



FlinkClusterSpec defines the desired state of FlinkCluster

_Appears in:_
- [FlinkCluster](#flinkcluster)

| Field | Description |
| --- | --- |
| `flinkVersion` _string_ | _(Required)_ The version of Flink to be managed. This version must match the version in the image. |
| `image` _[ImageSpec](#imagespec)_ | _(Required)_ Flink image for JobManager, TaskManager and job containers. |
| `serviceAccountName` _string_ | The service account assigned to JobManager, TaskManager and Job submitter Pods. If empty, the default service account in the namespace will be used. |
| `batchSchedulerName` _string_ | _(Deprecated)_ BatchSchedulerName specifies the batch scheduler name for JobManager, TaskManager. If empty, no batch scheduling is enabled. |
| `batchScheduler` _[BatchSchedulerSpec](#batchschedulerspec)_ | BatchScheduler specifies the batch scheduler for JobManager, TaskManager. If empty, no batch scheduling is enabled. |
| `jobManager` _[JobManagerSpec](#jobmanagerspec)_ | _(Required)_ Flink JobManager spec. |
| `taskManager` _[TaskManagerSpec](#taskmanagerspec)_ | _(Required)_ Flink TaskManager spec. |
| `job` _[JobSpec](#jobspec)_ | Job spec. If specified, this cluster is an ephemeral Job Cluster, which will be automatically terminated after the job finishes; otherwise, it is a long-running Session Cluster. |
| `envVars` _[EnvVar](https://kubernetes.io/docs/reference/generated/kubernetes-api/v1.23/#envvar-v1-core)_ | Environment variables shared by all JobManager, TaskManager and job containers. [More info](https://kubernetes.io/docs/tasks/inject-data-application/define-environment-variable-container/) |
| `envFrom` _[EnvFromSource](https://kubernetes.io/docs/reference/generated/kubernetes-api/v1.23/#envfromsource-v1-core)_ | Environment variables injected from a source, shared by all JobManager, TaskManager and job containers. [More info](https://kubernetes.io/docs/tasks/configure-pod-container/configure-pod-configmap/#configure-all-key-value-pairs-in-a-configmap-as-container-environment-variables) |
| `flinkProperties` _object (keys:string, values:string)_ | Flink properties which are appened to flink-conf.yaml. |
| `hadoopConfig` _[HadoopConfig](#hadoopconfig)_ | Config for Hadoop. |
| `gcpConfig` _[GCPConfig](#gcpconfig)_ | Config for GCP. |
| `logConfig` _object (keys:string, values:string)_ | The logging configuration, which should have keys 'log4j-console.properties' and 'logback-console.xml'. These will end up in the 'flink-config-volume' ConfigMap, which gets mounted at /opt/flink/conf. If not provided, defaults that log to console only will be used. <br> - log4j-console.properties: The contents of the log4j properties file to use. If not provided, a default that logs only to stdout will be provided. <br> - logback-console.xml: The contents of the logback XML file to use. If not provided, a default that logs only to stdout will be provided. <br> - Other arbitrary keys are also allowed, and will become part of the ConfigMap. |
| `revisionHistoryLimit` _integer_ | The maximum number of revision history to keep, default: 10. |
| `recreateOnUpdate` _boolean_ | Recreate components when updating flinkcluster, default: true. |




#### GCPConfig



GCPConfig defines configs for GCP.

_Appears in:_
- [FlinkClusterSpec](#flinkclusterspec)

| Field | Description |
| --- | --- |
| `serviceAccount` _[GCPServiceAccount](#gcpserviceaccount)_ | GCP service account. |


#### GCPServiceAccount



GCPServiceAccount defines the config about GCP service account.

_Appears in:_
- [GCPConfig](#gcpconfig)

| Field | Description |
| --- | --- |
| `secretName` _string_ | The name of the Secret holding the GCP service account key file. The Secret must be in the same namespace as the FlinkCluster. |
| `keyFile` _string_ | The name of the service account key file. |
| `mountPath` _string_ | The path where to mount the Volume of the Secret. |


#### HadoopConfig



HadoopConfig defines configs for Hadoop.

_Appears in:_
- [FlinkClusterSpec](#flinkclusterspec)

| Field | Description |
| --- | --- |
| `configMapName` _string_ | The name of the ConfigMap which contains the Hadoop config files. The ConfigMap must be in the same namespace as the FlinkCluster. |
| `mountPath` _string_ | The path where to mount the Volume of the ConfigMap. default: `/etc/hadoop/conf`. |


#### ImageSpec



ImageSpec defines Flink image of JobManager and TaskManager containers.

_Appears in:_
- [FlinkClusterSpec](#flinkclusterspec)

| Field | Description |
| --- | --- |
| `name` _string_ | _(Required)_ Flink image name. |
| `pullPolicy` _[PullPolicy](https://kubernetes.io/docs/reference/generated/kubernetes-api/v1.23/#pullpolicy-v1-core)_ | Image pull policy. One of `Always, Never, IfNotPresent`, default: `Always``. if :latest tag is specified, or IfNotPresent otherwise. [More info](https://kubernetes.io/docs/concepts/containers/images/#image-pull-policy) |
| `pullSecrets` _[LocalObjectReference](https://kubernetes.io/docs/reference/generated/kubernetes-api/v1.23/#localobjectreference-v1-core) array_ | Secrets for image pull. [More info](https://kubernetes.io/docs/tasks/configure-pod-container/pull-image-private-registry/#create-a-pod-that-uses-your-secret) |


#### JobManagerIngressSpec



JobManagerIngressSpec defines ingress of JobManager

_Appears in:_
- [JobManagerSpec](#jobmanagerspec)

| Field | Description |
| --- | --- |
| `hostFormat` _string_ | Ingress host format. ex) {{$clusterName}}.example.com |
| `annotations` _object (keys:string, values:string)_ | Annotations for ingress configuration. [More info](https://kubernetes.io/docs/concepts/overview/working-with-objects/annotations/) |
| `useTls` _boolean_ | TLS use, default: `false`. |
| `tlsSecretName` _string_ | TLS secret name. |


#### JobManagerIngressStatus



JobManagerIngressStatus defines the status of a JobManager ingress.

_Appears in:_
- [FlinkClusterComponentsStatus](#flinkclustercomponentsstatus)

| Field | Description |
| --- | --- |
| `name` _string_ | The name of the Kubernetes ingress resource. |
| `state` _string_ | The state of the component. |
| `urls` _string array_ | The URLs of ingress. |


#### JobManagerPorts



JobManagerPorts defines ports of JobManager.

_Appears in:_
- [JobManagerSpec](#jobmanagerspec)

| Field | Description |
| --- | --- |
| `rpc` _integer_ | RPC port, default: 6123. |
| `blob` _integer_ | Blob port, default: 6124. |
| `query` _integer_ | Query port, default: 6125. |
| `ui` _integer_ | UI port, default: 8081. |


#### JobManagerServiceStatus



JobManagerServiceStatus defines the observed state of FlinkCluster

_Appears in:_
- [FlinkClusterComponentsStatus](#flinkclustercomponentsstatus)

| Field | Description |
| --- | --- |
| `name` _string_ | The name of the Kubernetes jobManager service. |
| `state` _string_ | The state of the component. |
| `nodePort` _integer_ | The node port, present when `accessScope` is `NodePort`. |
| `loadBalancerIngress` _[LoadBalancerIngress](https://kubernetes.io/docs/reference/generated/kubernetes-api/v1.23/#loadbalanceringress-v1-core) array_ | The load balancer ingress, present when `accessScope` is `VPC` or `External` |


#### JobManagerSpec



JobManagerSpec defines properties of JobManager.

_Appears in:_
- [FlinkClusterSpec](#flinkclusterspec)

| Field | Description |
| --- | --- |
| `replicas` _integer_ | The number of JobManager replicas, default: 1 |
| `accessScope` _string_ | Access scope, default: `Cluster`. `Cluster`: accessible from within the same cluster. `VPC`: accessible from within the same VPC. `External`: accessible from the internet. `NodePort`: accessible through node port. `Headless`: pod IPs assumed to be routable and advertised directly with `clusterIP: None``. Currently `VPC, External` are only available for GKE. |
| `ingress` _[JobManagerIngressSpec](#jobmanageringressspec)_ | Provide external access to JobManager UI/API. |
| `ports` _[JobManagerPorts](#jobmanagerports)_ | Ports that JobManager listening on. |
| `extraPorts` _[NamedPort](#namedport)_ | Extra ports to be exposed. For example, Flink metrics reporter ports: Prometheus, JMX and so on. Each port number and name must be unique among ports and extraPorts. |
| `resources` _[ResourceRequirements](https://kubernetes.io/docs/reference/generated/kubernetes-api/v1.23/#resourcerequirements-v1-core)_ | Compute resources required by each JobManager container. default: 2 CPUs with 2Gi Memory. It Cannot be updated. [More info](https://kubernetes.io/docs/concepts/configuration/manage-compute-resources-container/) |
| `memoryOffHeapRatio` _integer_ | Percentage of off-heap memory in containers, as a safety margin to avoid OOM kill, default: 25 |
| `memoryOffHeapMin` _Quantity_ | Minimum amount of off-heap memory in containers, as a safety margin to avoid OOM kill, default: 600M You can express this value like 600M, 572Mi and 600e6 [More info](https://kubernetes.io/docs/concepts/configuration/manage-compute-resources-container/#meaning-of-memory) |
| `memoryProcessRatio` _integer_ | For Flink 1.10+. Percentage of memory process, as a safety margin to avoid OOM kill, default: 80 |
| `volumes` _[Volume](https://kubernetes.io/docs/reference/generated/kubernetes-api/v1.23/#volume-v1-core) array_ | Volumes in the JobManager pod. [More info](https://kubernetes.io/docs/concepts/storage/volumes/) |
| `volumeMounts` _[VolumeMount](https://kubernetes.io/docs/reference/generated/kubernetes-api/v1.23/#volumemount-v1-core) array_ | Volume mounts in the JobManager container. [More info](https://kubernetes.io/docs/concepts/storage/volumes/) |
| `volumeClaimTemplates` _[PersistentVolumeClaim](https://kubernetes.io/docs/reference/generated/kubernetes-api/v1.23/#persistentvolumeclaim-v1-core) array_ | A template for persistent volume claim each requested and mounted to JobManager pod, This can be used to mount an external volume with a specific storageClass or larger captivity (for larger/faster state backend). [More info](https://kubernetes.io/docs/concepts/storage/persistent-volumes/#persistentvolumeclaims) |
| `initContainers` _[Container](https://kubernetes.io/docs/reference/generated/kubernetes-api/v1.23/#container-v1-core) array_ | Init containers of the Job Manager pod. [More info](https://kubernetes.io/docs/concepts/workloads/pods/init-containers/) |
| `nodeSelector` _object (keys:string, values:string)_ | Selector which must match a node's labels for the JobManager pod to be scheduled on that node. [More info](https://kubernetes.io/docs/concepts/configuration/assign-pod-node/) |
| `tolerations` _[Toleration](https://kubernetes.io/docs/reference/generated/kubernetes-api/v1.23/#toleration-v1-core) array_ | Defines the node affinity of the pod [More info](https://kubernetes.io/docs/concepts/scheduling-eviction/taint-and-toleration/) |
| `sidecars` _[Container](https://kubernetes.io/docs/reference/generated/kubernetes-api/v1.23/#container-v1-core)_ | Sidecar containers running alongside with the JobManager container in the pod. [More info](https://kubernetes.io/docs/concepts/containers/) |
| `podAnnotations` _object (keys:string, values:string)_ | JobManager StatefulSet pod template annotations. [More info](https://kubernetes.io/docs/concepts/overview/working-with-objects/annotations/) |
| `securityContext` _[PodSecurityContext](https://kubernetes.io/docs/reference/generated/kubernetes-api/v1.23/#podsecuritycontext-v1-core)_ | SecurityContext of the JobManager pod. [More info](https://kubernetes.io/docs/tasks/configure-pod-container/security-context/#set-the-security-context-for-a-pod) |
| `podLabels` _object (keys:string, values:string)_ | JobManager StatefulSet pod template labels. [More info](https://kubernetes.io/docs/concepts/overview/working-with-objects/labels/) |
| `livenessProbe` _[Probe](https://kubernetes.io/docs/reference/generated/kubernetes-api/v1.23/#probe-v1-core)_ | Container liveness probe If omitted, a [default value](https://github.com/spotify/flink-on-k8s-operator/blob/a88ed2b/api/v1beta1/flinkcluster_default.go#L113-L123) will be used. [More info](https://kubernetes.io/docs/tasks/configure-pod-container/configure-liveness-readiness-startup-probes/) |
| `readinessProbe` _[Probe](https://kubernetes.io/docs/reference/generated/kubernetes-api/v1.23/#probe-v1-core)_ | Container readiness probe If omitted, a [default value](https://github.com/spotify/flink-on-k8s-operator/blob/a88ed2b/api/v1beta1/flinkcluster_default.go#L129-L139) will be used. [More info](https://kubernetes.io/docs/tasks/configure-pod-container/configure-liveness-readiness-startup-probes/) |


#### JobSpec



JobSpec defines properties of a Flink job.

_Appears in:_
- [FlinkClusterSpec](#flinkclusterspec)

| Field | Description |
| --- | --- |
| `jarFile` _string_ | JAR file of the job. It could be a local file or remote URI, depending on which protocols (e.g., `https://, gs://`) are supported by the Flink image. |
| `className` _string_ | Fully qualified Java class name of the job. |
<<<<<<< HEAD
| `pythonFile` _string_ | Python file of the job. It should be a local file. |
| `pythonFiles` _string_ | Python files of the job. It should be a local file (with .py/.egg/.zip/.whl) or directory. See the Flink argument `--pyFiles` for the detail. |
| `pythonModule` _string_ | Python module path of the job entry point. Must use with pythonFiles. |
| `args` _string array_ | Command-line args of the job. |
| `fromSavepoint` _string_ | FromSavepoint where to restore the job from Savepoint where to restore the job from (e.g., gs://my-savepoint/1234). If flink job must be restored from the latest available savepoint when Flink job updating, this field must be unspecified. |
=======
| `pyFile` _string_ | Python file of the job. |
| `pyFiles` _string_ | Python directory of the job. |
| `pyModule` _string_ | Python module path of the job. |
| `args` _string array_ | Args of the job. |
| `fromSavepoint` _string_ | FromSavepoint where to restore the job from (e.g., gs://my-savepoint/1234). |
>>>>>>> 21841c4d
| `allowNonRestoredState` _boolean_ | Allow non-restored state, default: false. |
| `savepointsDir` _string_ | Savepoints dir where to store savepoints of the job. |
| `takeSavepointOnUpdate` _boolean_ | Should take savepoint before updating job, default: true. If this is set as false, maxStateAgeToRestoreSeconds must be provided to limit the savepoint age to restore. |
| `maxStateAgeToRestoreSeconds` _integer_ | Maximum age of the savepoint that allowed to restore state.. This is applied to auto restart on failure, update from stopped state and update without taking savepoint. If nil, job can be restarted only when the latest savepoint is the final job state (created by "stop with savepoint") - that is, only when job can be resumed from the suspended state. |
| `autoSavepointSeconds` _integer_ | Automatically take a savepoint to the `savepointsDir` every n seconds. |
| `savepointGeneration` _integer_ | Update this field to `jobStatus.savepointGeneration + 1` for a running job cluster to trigger a new savepoint to `savepointsDir` on demand. |
| `parallelism` _integer_ | Job parallelism, default: 1. |
| `noLoggingToStdout` _boolean_ | No logging output to STDOUT, default: false. |
| `volumes` _[Volume](https://kubernetes.io/docs/reference/generated/kubernetes-api/v1.23/#volume-v1-core)_ | Volumes in the Job pod. [More info](https://kubernetes.io/docs/concepts/storage/volumes/) |
| `volumeMounts` _[VolumeMount](https://kubernetes.io/docs/reference/generated/kubernetes-api/v1.23/#volumemount-v1-core)_ | Volume mounts in the Job container. [More info](https://kubernetes.io/docs/concepts/storage/volumes/) |
| `initContainers` _[Container](https://kubernetes.io/docs/reference/generated/kubernetes-api/v1.23/#container-v1-core)_ | Init containers of the Job pod. A typical use case could be using an init container to download a remote job jar to a local path which is referenced by the `jarFile` property. [More info](https://kubernetes.io/docs/concepts/workloads/pods/init-containers/) |
| `restartPolicy` _JobRestartPolicy_ | Restart policy when the job fails, one of `Never, FromSavepointOnFailure`, default: `Never`. `Never` means the operator will never try to restart a failed job, manual cleanup and restart is required. `FromSavepointOnFailure` means the operator will try to restart the failed job from the savepoint recorded in the job status if available; otherwise, the job will stay in failed state. This option is usually used together with `autoSavepointSeconds` and `savepointsDir`. |
| `cleanupPolicy` _[CleanupPolicy](#cleanuppolicy)_ | The action to take after job finishes. |
| `cancelRequested` _boolean_ | Request the job to be cancelled. Only applies to running jobs. If `savePointsDir` is provided, a savepoint will be taken before stopping the job. |
| `podAnnotations` _object (keys:string, values:string)_ | Job pod template annotations. [More info](https://kubernetes.io/docs/concepts/overview/working-with-objects/annotations/) |
| `podLabels` _object (keys:string, values:string)_ | Job pod template labels. [More info](https://kubernetes.io/docs/concepts/overview/working-with-objects/labels/) |
| `resources` _[ResourceRequirements](https://kubernetes.io/docs/reference/generated/kubernetes-api/v1.23/#resourcerequirements-v1-core)_ | Compute resources required by each Job container. If omitted, a default value will be used. It Cannot be updated. More info: https://kubernetes.io/docs/concepts/configuration/manage-compute-resources-container/ |
| `securityContext` _[PodSecurityContext](https://kubernetes.io/docs/reference/generated/kubernetes-api/v1.23/#podsecuritycontext-v1-core)_ | SecurityContext of the Job pod. [More info](https://kubernetes.io/docs/tasks/configure-pod-container/security-context/#set-the-security-context-for-a-pod) |
| `mode` _JobMode_ | Job running mode, `"Blocking", "Detached"`, default: `"Detached"` |


#### JobStatus



JobStatus defines the status of a job.

_Appears in:_
- [FlinkClusterComponentsStatus](#flinkclustercomponentsstatus)

| Field | Description |
| --- | --- |
| `id` _string_ | The ID of the Flink job. |
| `name` _string_ | The Name of the Flink job. |
| `submitterName` _string_ | The name of the Kubernetes job resource. |
| `state` _string_ | The state of the Flink job deployment. |
| `fromSavepoint` _string_ | The actual savepoint from which this job started. In case of restart, it might be different from the savepoint in the job spec. |
| `savepointGeneration` _integer_ | The generation of the savepoint in `savepointsDir` taken by the operator. The value starts from 0 when there is no savepoint and increases by 1 for each successful savepoint. |
| `savepointLocation` _string_ | Savepoint location. |
| `savepointTime` _string_ | Last successful savepoint completed timestamp. |
| `finalSavepoint` _boolean_ | The savepoint recorded in savepointLocation is the final state of the job. |
| `deployTime` _string_ | The timestamp of the Flink job deployment that creating job submitter. |
| `startTime` _string_ | The Flink job started timestamp. |
| `restartCount` _integer_ | The number of restarts. |
| `completionTime` _[Time](https://kubernetes.io/docs/reference/generated/kubernetes-api/v1.23/#time-v1-meta)_ | Job completion time. Present when job is terminated regardless of its state. |
| `failureReasons` _string array_ | Reasons for the job failure. Present if job state is Failure |


#### NamedPort



NamedPort defines the container port properties.

_Appears in:_
- [JobManagerSpec](#jobmanagerspec)
- [TaskManagerSpec](#taskmanagerspec)

| Field | Description |
| --- | --- |
| `name` _string_ | If specified, this must be an IANA_SVC_NAME and unique within the pod. Each named port in a pod must have a unique name. Name for the port that can be referred to by services. |
| `containerPort` _integer_ | _(Required)_ Number of port to expose on the pod's IP address. This must be a valid port number, 0 < x < 65536. |
| `protocol` _string_ | Protocol for port. Must be UDP, TCP, or SCTP, default: "TCP". |


#### RevisionStatus





_Appears in:_
- [FlinkClusterStatus](#flinkclusterstatus)

| Field | Description |
| --- | --- |
| `currentRevision` _string_ | CurrentRevision indicates the version of FlinkCluster. |
| `nextRevision` _string_ | NextRevision indicates the version of FlinkCluster updating. |
| `collisionCount` _integer_ | collisionCount is the count of hash collisions for the FlinkCluster. The controller uses this field as a collision avoidance mechanism when it needs to create the name for the newest ControllerRevision. |


#### SavepointStatus



SavepointStatus is the status of savepoint progress.

_Appears in:_
- [FlinkClusterStatus](#flinkclusterstatus)

| Field | Description |
| --- | --- |
| `jobID` _string_ | The ID of the Flink job. |
| `triggerID` _string_ | Savepoint trigger ID. |
| `triggerTime` _string_ | Savepoint triggered time. |
| `triggerReason` _SavepointReason_ | Savepoint triggered reason. |
| `requestTime` _string_ | Savepoint status update time. |
| `state` _string_ | Savepoint state. |
| `message` _string_ | Savepoint message. |


#### TaskManagerPorts



TaskManagerPorts defines ports of TaskManager.

_Appears in:_
- [TaskManagerSpec](#taskmanagerspec)

| Field | Description |
| --- | --- |
| `data` _integer_ | Data port, default: 6121. |
| `rpc` _integer_ | RPC port, default: 6122. |
| `query` _integer_ | Query port, default: 6125. |


#### TaskManagerSpec



TaskManagerSpec defines properties of TaskManager.

_Appears in:_
- [FlinkClusterSpec](#flinkclusterspec)

| Field | Description |
| --- | --- |
| `replicas` _integer_ | The number of replicas. |
| `ports` _[TaskManagerPorts](#taskmanagerports)_ | Ports that TaskManager listening on. |
| `extraPorts` _[NamedPort](#namedport)_ | Extra ports to be exposed. For example, Flink metrics reporter ports: Prometheus, JMX and so on. |
| `resources` _[ResourceRequirements](https://kubernetes.io/docs/reference/generated/kubernetes-api/v1.23/#resourcerequirements-v1-core)_ | Compute resources required by each TaskManager container. default: 2 CPUs with 2Gi Memory. It Cannot be updated. [More info](https://kubernetes.io/docs/concepts/configuration/manage-compute-resources-container/) |
| `memoryOffHeapRatio` _integer_ | Percentage of off-heap memory in containers, as a safety margin to avoid OOM kill, default: 25 |
| `memoryOffHeapMin` _Quantity_ | Minimum amount of off-heap memory in containers, as a safety margin to avoid OOM kill, default: 600M You can express this value like 600M, 572Mi and 600e6 [More info](https://kubernetes.io/docs/concepts/configuration/manage-compute-resources-container/#meaning-of-memory) |
| `memoryProcessRatio` _integer_ | For Flink 1.10+. Percentage of process memory, as a safety margin to avoid OOM kill, default: 20 |
| `volumes` _[Volume](https://kubernetes.io/docs/reference/generated/kubernetes-api/v1.23/#volume-v1-core)_ | Volumes in the TaskManager pods. [More info](https://kubernetes.io/docs/concepts/storage/volumes/) |
| `volumeMounts` _[VolumeMount](https://kubernetes.io/docs/reference/generated/kubernetes-api/v1.23/#volumemount-v1-core)_ | Volume mounts in the TaskManager containers. [More info](https://kubernetes.io/docs/concepts/storage/volumes/) |
| `volumeClaimTemplates` _[PersistentVolumeClaim](https://kubernetes.io/docs/reference/generated/kubernetes-api/v1.23/#persistentvolumeclaim-v1-core)_ | A template for persistent volume claim each requested and mounted to JobManager pod, This can be used to mount an external volume with a specific storageClass or larger captivity (for larger/faster state backend). [More info](https://kubernetes.io/docs/concepts/storage/persistent-volumes/#persistentvolumeclaims) |
| `initContainers` _[Container](https://kubernetes.io/docs/reference/generated/kubernetes-api/v1.23/#container-v1-core)_ | Init containers of the Task Manager pod. [More info](https://kubernetes.io/docs/concepts/workloads/pods/init-containers/) |
| `nodeSelector` _object (keys:string, values:string)_ | Selector which must match a node's labels for the TaskManager pod to be scheduled on that node. [More info](https://kubernetes.io/docs/concepts/configuration/assign-pod-node/) |
| `tolerations` _[Toleration](https://kubernetes.io/docs/reference/generated/kubernetes-api/v1.23/#toleration-v1-core)_ | Defines the node affinity of the pod [More info](https://kubernetes.io/docs/concepts/scheduling-eviction/taint-and-toleration/) |
| `sidecars` _[Container](https://kubernetes.io/docs/reference/generated/kubernetes-api/v1.23/#container-v1-core)_ | Sidecar containers running alongside with the TaskManager container in the pod. [More info](https://kubernetes.io/docs/concepts/containers/) |
| `podAnnotations` _object (keys:string, values:string)_ | TaskManager StatefulSet pod template annotations. [More info](https://kubernetes.io/docs/concepts/overview/working-with-objects/annotations/) |
| `securityContext` _[PodSecurityContext](https://kubernetes.io/docs/reference/generated/kubernetes-api/v1.23/#podsecuritycontext-v1-core)_ | SecurityContext of the TaskManager pod. [More info](https://kubernetes.io/docs/tasks/configure-pod-container/security-context/#set-the-security-context-for-a-pod) |
| `podLabels` _object (keys:string, values:string)_ | TaskManager StatefulSet pod template labels. [More info](https://kubernetes.io/docs/concepts/overview/working-with-objects/labels/) |
| `livenessProbe` _[Probe](https://kubernetes.io/docs/reference/generated/kubernetes-api/v1.23/#probe-v1-core)_ | Container liveness probe If omitted, a [default value](https://github.com/spotify/flink-on-k8s-operator/blob/a88ed2b/api/v1beta1/flinkcluster_default.go#L177-L187) will be used. [More info](https://kubernetes.io/docs/tasks/configure-pod-container/configure-liveness-readiness-startup-probes/) |
| `readinessProbe` _[Probe](https://kubernetes.io/docs/reference/generated/kubernetes-api/v1.23/#probe-v1-core)_ | Container readiness probe If omitted, a [default value](https://github.com/spotify/flink-on-k8s-operator/blob/a88ed2b/api/v1beta1/flinkcluster_default.go#L193-L203) will be used. [More info](https://kubernetes.io/docs/tasks/configure-pod-container/configure-liveness-readiness-startup-probes/) |





<|MERGE_RESOLUTION|>--- conflicted
+++ resolved
@@ -127,7 +127,7 @@
 | `flinkVersion` _string_ | _(Required)_ The version of Flink to be managed. This version must match the version in the image. |
 | `image` _[ImageSpec](#imagespec)_ | _(Required)_ Flink image for JobManager, TaskManager and job containers. |
 | `serviceAccountName` _string_ | The service account assigned to JobManager, TaskManager and Job submitter Pods. If empty, the default service account in the namespace will be used. |
-| `batchSchedulerName` _string_ | _(Deprecated)_ BatchSchedulerName specifies the batch scheduler name for JobManager, TaskManager. If empty, no batch scheduling is enabled. |
+| `batchSchedulerName` _string_ | _*(Deprecated)*_ BatchSchedulerName specifies the batch scheduler name for JobManager, TaskManager. If empty, no batch scheduling is enabled. |
 | `batchScheduler` _[BatchSchedulerSpec](#batchschedulerspec)_ | BatchScheduler specifies the batch scheduler for JobManager, TaskManager. If empty, no batch scheduling is enabled. |
 | `jobManager` _[JobManagerSpec](#jobmanagerspec)_ | _(Required)_ Flink JobManager spec. |
 | `taskManager` _[TaskManagerSpec](#taskmanagerspec)_ | _(Required)_ Flink TaskManager spec. |
@@ -319,19 +319,11 @@
 | --- | --- |
 | `jarFile` _string_ | JAR file of the job. It could be a local file or remote URI, depending on which protocols (e.g., `https://, gs://`) are supported by the Flink image. |
 | `className` _string_ | Fully qualified Java class name of the job. |
-<<<<<<< HEAD
-| `pythonFile` _string_ | Python file of the job. It should be a local file. |
-| `pythonFiles` _string_ | Python files of the job. It should be a local file (with .py/.egg/.zip/.whl) or directory. See the Flink argument `--pyFiles` for the detail. |
-| `pythonModule` _string_ | Python module path of the job entry point. Must use with pythonFiles. |
+| `pyFile` _string_ | Python file of the job. It should be a local file. |
+| `pyFiles` _string_ | Python files of the job. It should be a local file (with .py/.egg/.zip/.whl) or directory. See the Flink argument `--pyFiles` for the detail. |
+| `pyModule` _string_ | Python module path of the job entry point. Must use with pythonFiles. |
 | `args` _string array_ | Command-line args of the job. |
 | `fromSavepoint` _string_ | FromSavepoint where to restore the job from Savepoint where to restore the job from (e.g., gs://my-savepoint/1234). If flink job must be restored from the latest available savepoint when Flink job updating, this field must be unspecified. |
-=======
-| `pyFile` _string_ | Python file of the job. |
-| `pyFiles` _string_ | Python directory of the job. |
-| `pyModule` _string_ | Python module path of the job. |
-| `args` _string array_ | Args of the job. |
-| `fromSavepoint` _string_ | FromSavepoint where to restore the job from (e.g., gs://my-savepoint/1234). |
->>>>>>> 21841c4d
 | `allowNonRestoredState` _boolean_ | Allow non-restored state, default: false. |
 | `savepointsDir` _string_ | Savepoints dir where to store savepoints of the job. |
 | `takeSavepointOnUpdate` _boolean_ | Should take savepoint before updating job, default: true. If this is set as false, maxStateAgeToRestoreSeconds must be provided to limit the savepoint age to restore. |
