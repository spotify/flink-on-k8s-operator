/*
Copyright 2019 Google LLC.

Licensed under the Apache License, Version 2.0 (the "License");
you may not use this file except in compliance with the License.
You may obtain a copy of the License at

    http://www.apache.org/licenses/LICENSE-2.0

Unless required by applicable law or agreed to in writing, software
distributed under the License is distributed on an "AS IS" BASIS,
WITHOUT WARRANTIES OR CONDITIONS OF ANY KIND, either express or implied.
See the License for the specific language governing permissions and
limitations under the License.
*/

package v1beta1

import (
	corev1 "k8s.io/api/core/v1"
	"k8s.io/apimachinery/pkg/api/resource"
	metav1 "k8s.io/apimachinery/pkg/apis/meta/v1"
)

// ClusterState defines states for a cluster.
const (
	ClusterStateCreating         = "Creating"
	ClusterStateRunning          = "Running"
	ClusterStateReconciling      = "Reconciling"
	ClusterStateUpdating         = "Updating"
	ClusterStateStopping         = "Stopping"
	ClusterStatePartiallyStopped = "PartiallyStopped"
	ClusterStateStopped          = "Stopped"
)

// ComponentState defines states for a cluster component.
const (
	ComponentStateNotReady = "NotReady"
	ComponentStateReady    = "Ready"
	ComponentStateUpdating = "Updating"
	ComponentStateDeleted  = "Deleted"
)

// JobMode defines the running mode for the job.
const (
	JobModeBlocking = "Blocking"
	JobModeDetached = "Detached"
)

type JobMode string

// JobState defines states for a Flink job deployment.
const (
	JobStatePending      = "Pending"
	JobStateUpdating     = "Updating"
	JobStateRestarting   = "Restarting"
	JobStateDeploying    = "Deploying"
	JobStateDeployFailed = "DeployFailed"
	JobStateRunning      = "Running"
	JobStateSucceeded    = "Succeeded"
	JobStateCancelled    = "Cancelled"
	JobStateFailed       = "Failed"
	JobStateLost         = "Lost"
	JobStateUnknown      = "Unknown"
)

// AccessScope defines the access scope of JobManager service.
const (
	AccessScopeCluster  = "Cluster"
	AccessScopeVPC      = "VPC"
	AccessScopeExternal = "External"
	AccessScopeNodePort = "NodePort"
	AccessScopeHeadless = "Headless"
)

// JobRestartPolicy defines the restart policy when a job fails.
type JobRestartPolicy string

const (
	// JobRestartPolicyNever - never restarts a failed job.
	JobRestartPolicyNever JobRestartPolicy = "Never"

	// JobRestartPolicyFromSavepointOnFailure - restart the job from the latest
	// savepoint if available, otherwise do not restart.
	JobRestartPolicyFromSavepointOnFailure JobRestartPolicy = "FromSavepointOnFailure"
)

// User requested control
const (
	// control annotation key
	ControlAnnotation = "flinkclusters.flinkoperator.k8s.io/user-control"

	// control name
	ControlNameSavepoint = "savepoint"
	ControlNameJobCancel = "job-cancel"

	// control state
	ControlStateRequested  = "Requested"
	ControlStateInProgress = "InProgress"
	ControlStateSucceeded  = "Succeeded"
	ControlStateFailed     = "Failed"
)

// Savepoint status
const (
	SavepointStateInProgress    = "InProgress"
	SavepointStateTriggerFailed = "TriggerFailed"
	SavepointStateFailed        = "Failed"
	SavepointStateSucceeded     = "Succeeded"

	SavepointTriggerReasonUserRequested = "user requested"
	SavepointTriggerReasonJobCancel     = "job cancel"
	SavepointTriggerReasonScheduled     = "scheduled"
	SavepointTriggerReasonUpdate        = "update"
)

// ImageSpec defines Flink image of JobManager and TaskManager containers.
type ImageSpec struct {
	// Flink image name.
	Name string `json:"name"`

	// Image pull policy. One of Always, Never, IfNotPresent. Defaults to Always
	// if :latest tag is specified, or IfNotPresent otherwise.
	PullPolicy corev1.PullPolicy `json:"pullPolicy,omitempty"`

	// Secrets for image pull.
	PullSecrets []corev1.LocalObjectReference `json:"pullSecrets,omitempty"`
}

// NamedPort defines the container port properties.
type NamedPort struct {
	// If specified, this must be an IANA_SVC_NAME and unique within the pod. Each
	// named port in a pod must have a unique name. Name for the port that can be
	// referred to by services.
	Name string `json:"name,omitempty"`

	// Number of port to expose on the pod's IP address.
	// This must be a valid port number, 0 < x < 65536.
	// +kubebuilder:validation:Minimum=1
	// +kubebuilder:validation:Maximum=65535
	ContainerPort int32 `json:"containerPort"`

	// Protocol for port. Must be UDP, TCP, or SCTP.
	// Defaults to "TCP".
	// +kubebuilder:validation:Enum=TCP;UDP;SCTP
	Protocol string `json:"protocol,omitempty"`
}

// JobManagerPorts defines ports of JobManager.
type JobManagerPorts struct {
	// RPC port, default: 6123.
	RPC *int32 `json:"rpc,omitempty"`

	// Blob port, default: 6124.
	Blob *int32 `json:"blob,omitempty"`

	// Query port, default: 6125.
	Query *int32 `json:"query,omitempty"`

	// UI port, default: 8081.
	UI *int32 `json:"ui,omitempty"`
}

// JobManagerIngressSpec defines ingress of JobManager
type JobManagerIngressSpec struct {
	// Ingress host format. ex) {{$clusterName}}.example.com
	HostFormat *string `json:"hostFormat,omitempty"`

	// Ingress annotations.
	Annotations map[string]string `json:"annotations,omitempty"`

	// TLS use.
	UseTLS *bool `json:"useTls,omitempty"`

	// TLS secret name.
	TLSSecretName *string `json:"tlsSecretName,omitempty"`
}

// JobManagerSpec defines properties of JobManager.
type JobManagerSpec struct {
	// The number of replicas.
	Replicas *int32 `json:"replicas,omitempty"`

	// Access scope, enum("Cluster", "VPC", "External").
	AccessScope string `json:"accessScope"`

	// (Optional) Ingress.
	Ingress *JobManagerIngressSpec `json:"ingress,omitempty"`

	// Ports.
	Ports JobManagerPorts `json:"ports,omitempty"`

	// Extra ports to be exposed. For example, Flink metrics reporter ports: Prometheus, JMX and so on.
	ExtraPorts []NamedPort `json:"extraPorts,omitempty"`

	// Compute resources required by each JobManager container.
	// If omitted, a default value will be used.
	// Cannot be updated.
	// More info: https://kubernetes.io/docs/concepts/configuration/manage-compute-resources-container/
	Resources corev1.ResourceRequirements `json:"resources,omitempty"`

	// Percentage of off-heap memory in containers, as a safety margin to avoid OOM kill, default: 25
	MemoryOffHeapRatio *int32 `json:"memoryOffHeapRatio,omitempty"`

	// Minimum amount of off-heap memory in containers, as a safety margin to avoid OOM kill, default: 600M
	// You can express this value like 600M, 572Mi and 600e6
	// More info: https://kubernetes.io/docs/concepts/configuration/manage-compute-resources-container/#meaning-of-memory
	MemoryOffHeapMin resource.Quantity `json:"memoryOffHeapMin,omitempty"`

	// For Flink 1.10+. Percentage of memory process, as a safety margin to avoid OOM kill, default: 80
	MemoryProcessRatio *int32 `json:"memoryProcessRatio,omitempty"`

	// Volumes in the JobManager pod.
	Volumes []corev1.Volume `json:"volumes,omitempty"`

	// Volume mounts in the JobManager container.
	VolumeMounts []corev1.VolumeMount `json:"volumeMounts,omitempty"`

	VolumeClaimTemplates []corev1.PersistentVolumeClaim `json:"volumeClaimTemplates,omitempty"`

	// Init containers of the Job Manager pod.
	InitContainers []corev1.Container `json:"initContainers,omitempty"`

	// Selector which must match a node's labels for the JobManager pod to be
	// scheduled on that node.
	// More info: https://kubernetes.io/docs/concepts/configuration/assign-pod-node/
	NodeSelector map[string]string `json:"nodeSelector,omitempty"`

	// Defines the node affinity of the pod
	// More info: https://kubernetes.io/docs/concepts/scheduling-eviction/taint-and-toleration/
	Tolerations []corev1.Toleration `json:"tolerations,omitempty"`

	// Sidecar containers running alongside with the JobManager container in the
	// pod.
	Sidecars []corev1.Container `json:"sidecars,omitempty"`

	// JobManager StatefulSet pod template annotations.
	PodAnnotations map[string]string `json:"podAnnotations,omitempty"`

	// SecurityContext of the JM pod.
	SecurityContext *corev1.PodSecurityContext `json:"securityContext,omitempty"`

	// JobManager StatefulSet pod template labels.
	PodLabels map[string]string `json:"podLabels,omitempty"`
}

// TaskManagerPorts defines ports of TaskManager.
type TaskManagerPorts struct {
	// Data port, default: 6121.
	Data *int32 `json:"data,omitempty"`

	// RPC port, default: 6122.
	RPC *int32 `json:"rpc,omitempty"`

	// Query port.
	Query *int32 `json:"query,omitempty"`
}

// TaskManagerSpec defines properties of TaskManager.
type TaskManagerSpec struct {
	// The number of replicas.
	Replicas int32 `json:"replicas"`

	// Ports.
	Ports TaskManagerPorts `json:"ports,omitempty"`

	// Extra ports to be exposed. For example, Flink metrics reporter ports: Prometheus, JMX and so on.
	ExtraPorts []NamedPort `json:"extraPorts,omitempty"`

	// Compute resources required by each TaskManager container.
	// If omitted, a default value will be used.
	// Cannot be updated.
	// More info: https://kubernetes.io/docs/concepts/configuration/manage-compute-resources-container/
	Resources corev1.ResourceRequirements `json:"resources,omitempty"`

	// TODO: Memory calculation would be change. Let's watch the issue FLINK-13980.

	// Percentage of off-heap memory in containers, as a safety margin to avoid OOM kill, default: 25
	MemoryOffHeapRatio *int32 `json:"memoryOffHeapRatio,omitempty"`

	// Minimum amount of off-heap memory in containers, as a safety margin to avoid OOM kill, default: 600M
	// You can express this value like 600M, 572Mi and 600e6
	// More info: https://kubernetes.io/docs/concepts/configuration/manage-compute-resources-container/#meaning-of-memory
	MemoryOffHeapMin resource.Quantity `json:"memoryOffHeapMin,omitempty"`

	// For Flink 1.10+. Percentage of process memory, as a safety margin to avoid OOM kill, default: 20
	MemoryProcessRatio *int32 `json:"memoryProcessRatio,omitempty"`

	// Volumes in the TaskManager pods.
	// More info: https://kubernetes.io/docs/concepts/storage/volumes/
	Volumes []corev1.Volume `json:"volumes,omitempty"`

	// Volume mounts in the TaskManager containers.
	// More info: https://kubernetes.io/docs/concepts/storage/volumes/
	VolumeMounts []corev1.VolumeMount `json:"volumeMounts,omitempty"`

	VolumeClaimTemplates []corev1.PersistentVolumeClaim `json:"volumeClaimTemplates,omitempty"`

	// Init containers of the Task Manager pod.
	InitContainers []corev1.Container `json:"initContainers,omitempty"`

	// Selector which must match a node's labels for the TaskManager pod to be
	// scheduled on that node.
	// More info: https://kubernetes.io/docs/concepts/configuration/assign-pod-node/
	NodeSelector map[string]string `json:"nodeSelector,omitempty"`

	// Defines the node affinity of the pod
	// More info: https://kubernetes.io/docs/concepts/scheduling-eviction/taint-and-toleration/
	Tolerations []corev1.Toleration `json:"tolerations,omitempty"`

	// Sidecar containers running alongside with the TaskManager container in the
	// pod.
	Sidecars []corev1.Container `json:"sidecars,omitempty"`

	// TaskManager StatefulSet pod template annotations.
	PodAnnotations map[string]string `json:"podAnnotations,omitempty"`

	// SecurityContext of the TM pod.
	SecurityContext *corev1.PodSecurityContext `json:"securityContext,omitempty"`

	// TaskManager StatefulSet pod template labels.
	PodLabels map[string]string `json:"podLabels,omitempty"`
}

// CleanupAction defines the action to take after job finishes.
type CleanupAction string

const (
	// CleanupActionKeepCluster - keep the entire cluster.
	CleanupActionKeepCluster = "KeepCluster"
	// CleanupActionDeleteCluster - delete the entire cluster.
	CleanupActionDeleteCluster = "DeleteCluster"
	// CleanupActionDeleteTaskManager - delete task manager, keep job manager.
	CleanupActionDeleteTaskManager = "DeleteTaskManager"
)

// CleanupPolicy defines the action to take after job finishes.
type CleanupPolicy struct {
	// Action to take after job succeeds.
	AfterJobSucceeds CleanupAction `json:"afterJobSucceeds,omitempty"`
	// Action to take after job fails.
	AfterJobFails CleanupAction `json:"afterJobFails,omitempty"`
	// Action to take after job is cancelled.
	AfterJobCancelled CleanupAction `json:"afterJobCancelled,omitempty"`
}

// JobSpec defines properties of a Flink job.
type JobSpec struct {
	// JAR file of the job.
	JarFile string `json:"jarFile"`

	// Fully qualified Java class name of the job.
	ClassName *string `json:"className,omitempty"`

	// Args of the job.
	Args []string `json:"args,omitempty"`

	// FromSavepoint where to restore the job from (e.g., gs://my-savepoint/1234).
	FromSavepoint *string `json:"fromSavepoint,omitempty"`

	// Allow non-restored state, default: false.
	AllowNonRestoredState *bool `json:"allowNonRestoredState,omitempty"`

	// Savepoints dir where to store savepoints of the job.
	SavepointsDir *string `json:"savepointsDir,omitempty"`

	// Should take savepoint before updating job, default: true.
	// If this is set as false, maxStateAgeToRestoreSeconds must be provided to limit the savepoint age to restore.
	TakeSavepointOnUpdate *bool `json:"takeSavepointOnUpdate,omitempty"`

	// Maximum age of the savepoint that allowed to restore state..
	// This is applied to auto restart on failure, update from stopped state and update without taking savepoint.
	// If nil, job can be restarted only when the latest savepoint is the final job state (created by "stop with savepoint")
	// - that is, only when job can be resumed from the suspended state.
	// +kubebuilder:validation:Minimum=0
	MaxStateAgeToRestoreSeconds *int32 `json:"maxStateAgeToRestoreSeconds,omitempty"`

	// Automatically take a savepoint to the `savepointsDir` every n seconds.
	AutoSavepointSeconds *int32 `json:"autoSavepointSeconds,omitempty"`

	// Update this field to `jobStatus.savepointGeneration + 1` for a running job
	// cluster to trigger a new savepoint to `savepointsDir` on demand.
	SavepointGeneration int32 `json:"savepointGeneration,omitempty"`

	// Job parallelism, default: 1.
	Parallelism *int32 `json:"parallelism,omitempty"`

	// No logging output to STDOUT, default: false.
	NoLoggingToStdout *bool `json:"noLoggingToStdout,omitempty"`

	// Volumes in the Job pod.
	// More info: https://kubernetes.io/docs/concepts/storage/volumes/
	Volumes []corev1.Volume `json:"volumes,omitempty"`

	// Volume mounts in the Job container.
	// More info: https://kubernetes.io/docs/concepts/storage/volumes/
	VolumeMounts []corev1.VolumeMount `json:"volumeMounts,omitempty"`

	// Init containers of the Job pod. A typical use case could be using an init
	// container to download a remote job jar to a local path which is
	// referenced by the `jarFile` property.
	// More info: https://kubernetes.io/docs/concepts/workloads/pods/init-containers/
	InitContainers []corev1.Container `json:"initContainers,omitempty"`

	// Restart policy when the job fails, "Never" or "FromSavepointOnFailure",
	// default: "Never".
	//
	// "Never" means the operator will never try to restart a failed job, manual
	// cleanup and restart is required.
	//
	// "FromSavepointOnFailure" means the operator will try to restart the failed
	// job from the savepoint recorded in the job status if available; otherwise,
	// the job will stay in failed state. This option is usually used together
	// with `autoSavepointSeconds` and `savepointsDir`.
	RestartPolicy *JobRestartPolicy `json:"restartPolicy"`

	// The action to take after job finishes.
	CleanupPolicy *CleanupPolicy `json:"cleanupPolicy,omitempty"`

	// Request the job to be cancelled. Only applies to running jobs. If
	// `savePointsDir` is provided, a savepoint will be taken before stopping the
	// job.
	CancelRequested *bool `json:"cancelRequested,omitempty"`

	// Job pod template annotations.
	PodAnnotations map[string]string `json:"podAnnotations,omitempty"`

	// Job pod template labels.
	PodLabels map[string]string `json:"podLabels,omitempty"`

	// Compute resources required by each Job container.
	// If omitted, a default value will be used.
	// Cannot be updated.
	// More info: https://kubernetes.io/docs/concepts/configuration/manage-compute-resources-container/
	Resources corev1.ResourceRequirements `json:"resources,omitempty"`

	SecurityContext *corev1.PodSecurityContext `json:"securityContext,omitempty"`

	// Job running mode
	Mode *JobMode `json:"mode,omitempty"`
}

// FlinkClusterSpec defines the desired state of FlinkCluster
type FlinkClusterSpec struct {
	// The version of Flink to be managed. This version must match the version in the image.
	FlinkVersion string `json:"flinkVersion"`

	// Flink image spec for the cluster's components.
	Image ImageSpec `json:"image"`

	// The service account assigned to JobManager, TaskManager and Job submitter Pods. If empty, the default service account in the namespace will be used.
	ServiceAccountName *string `json:"serviceAccountName,omitempty"`

	// BatchSchedulerName specifies the batch scheduler name for JobManager, TaskManager.
	// If empty, no batch scheduling is enabled.
	BatchSchedulerName *string `json:"batchSchedulerName,omitempty"`

	// Flink JobManager spec.
	JobManager JobManagerSpec `json:"jobManager"`

	// Flink TaskManager spec.
	TaskManager TaskManagerSpec `json:"taskManager"`

	// (Optional) Job spec. If specified, this cluster is an ephemeral Job
	// Cluster, which will be automatically terminated after the job finishes;
	// otherwise, it is a long-running Session Cluster.
	Job *JobSpec `json:"job,omitempty"`

	// Environment variables shared by all JobManager, TaskManager and job
	// containers.
	EnvVars []corev1.EnvVar `json:"envVars,omitempty"`

	// Environment variables injected from a source, shared by all JobManager,
	// TaskManager and job containers.
	EnvFrom []corev1.EnvFromSource `json:"envFrom,omitempty"`

	// Flink properties which are appened to flink-conf.yaml.
	FlinkProperties map[string]string `json:"flinkProperties,omitempty"`

	// Config for Hadoop.
	HadoopConfig *HadoopConfig `json:"hadoopConfig,omitempty"`

	// Config for GCP.
	GCPConfig *GCPConfig `json:"gcpConfig,omitempty"`

	// The logging configuration, which should have keys 'log4j-console.properties' and 'logback-console.xml'.
	// These will end up in the 'flink-config-volume' ConfigMap, which gets mounted at /opt/flink/conf.
	// If not provided, defaults that log to console only will be used.
	LogConfig map[string]string `json:"logConfig,omitempty"`

	// The maximum number of revision history to keep, default: 10.
	RevisionHistoryLimit *int32 `json:"revisionHistoryLimit,omitempty"`

	// Recreate components when updating flinkcluster, default: true.
	RecreateOnUpdate *bool `json:"recreateOnUpdate,omitempty"`
}

// HadoopConfig defines configs for Hadoop.
type HadoopConfig struct {
	// The name of the ConfigMap which contains the Hadoop config files.
	// The ConfigMap must be in the same namespace as the FlinkCluster.
	ConfigMapName string `json:"configMapName,omitempty"`

	// The path where to mount the Volume of the ConfigMap.
	MountPath string `json:"mountPath,omitempty"`
}

// GCPConfig defines configs for GCP.
type GCPConfig struct {
	// GCP service account.
	ServiceAccount *GCPServiceAccount `json:"serviceAccount,omitempty"`
}

// GCPServiceAccount defines the config about GCP service account.
type GCPServiceAccount struct {
	// The name of the Secret holding the GCP service account key file.
	// The Secret must be in the same namespace as the FlinkCluster.
	SecretName string `json:"secretName,omitempty"`

	// The name of the service account key file.
	KeyFile string `json:"keyFile,omitempty"`

	// The path where to mount the Volume of the Secret.
	MountPath string `json:"mountPath,omitempty"`
}

// FlinkClusterComponentState defines the observed state of a component
// of a FlinkCluster.
type FlinkClusterComponentState struct {
	// The resource name of the component.
	Name string `json:"name"`

	// The state of the component.
	State string `json:"state"`
}

// FlinkClusterComponentsStatus defines the observed status of the
// components of a FlinkCluster.
type FlinkClusterComponentsStatus struct {
	// The state of configMap.
	ConfigMap FlinkClusterComponentState `json:"configMap"`

	// The state of JobManager StatefulSet.
	JobManagerStatefulSet FlinkClusterComponentState `json:"jobManagerStatefulSet"`

	// The state of JobManager service.
	JobManagerService JobManagerServiceStatus `json:"jobManagerService"`

	// The state of JobManager ingress.
	JobManagerIngress *JobManagerIngressStatus `json:"jobManagerIngress,omitempty"`

	// The state of TaskManager StatefulSet.
	TaskManagerStatefulSet FlinkClusterComponentState `json:"taskManagerStatefulSet"`

	// The status of the job, available only when JobSpec is provided.
	Job *JobStatus `json:"job,omitempty"`
}

// Control state
type FlinkClusterControlStatus struct {
	// Control name
	Name string `json:"name"`

	// Control data
	Details map[string]string `json:"details,omitempty"`

	// State
	State string `json:"state"`

	// Message
	Message string `json:"message,omitempty"`

	// State update time
	UpdateTime string `json:"updateTime"`
}

// JobStatus defines the status of a job.
type JobStatus struct {
	// The ID of the Flink job.
	ID string `json:"id,omitempty"`

<<<<<<< HEAD
	// The Name of the Flink job.
	Name string `json:"name,omitempty"`

	// The name of the Kubernetes job resource.
	SubmitterName string `json:"submitterName,omitempty"`

	// The state of the Kubernetes job.
=======
	// The state of the Flink job deployment.
>>>>>>> 57d0b7c7
	State string `json:"state"`

	// The actual savepoint from which this job started.
	// In case of restart, it might be different from the savepoint in the job
	// spec.
	FromSavepoint string `json:"fromSavepoint,omitempty"`

	// The generation of the savepoint in `savepointsDir` taken by the operator.
	// The value starts from 0 when there is no savepoint and increases by 1 for
	// each successful savepoint.
	SavepointGeneration int32 `json:"savepointGeneration,omitempty"`

	// Savepoint location.
	SavepointLocation string `json:"savepointLocation,omitempty"`

	// Last successful savepoint completed timestamp.
	SavepointTime string `json:"savepointTime,omitempty"`

	// The savepoint recorded in savepointLocation is the final state of the job.
	FinalSavepoint bool `json:"finalSavepoint,omitempty"`

	// The timestamp of the Flink job deployment that creating job submitter.
	DeployTime string `json:"deployTime,omitempty"`

	// The Flink job started timestamp.
	StartTime string `json:"startTime,omitempty"`

	// The Flink job ended timestamp.
	EndTime string `json:"endTime,omitempty"`

	// The number of restarts.
	RestartCount int32 `json:"restartCount,omitempty"`

	// Job completion time. Present when job is terminated regardless of its state.
	CompletionTime *metav1.Time `json:"completionTime,omitempty"`

	// Reasons for the job failure. Present if job state is Failure
	FailureReasons []string `json:"failureReasons,omitempty"`
}

// SavepointStatus is the status of savepoint progress.
type SavepointStatus struct {
	// The ID of the Flink job.
	JobID string `json:"jobID,omitempty"`

	// Savepoint trigger ID.
	TriggerID string `json:"triggerID,omitempty"`

	// Savepoint triggered time.
	TriggerTime string `json:"triggerTime,omitempty"`

	// Savepoint triggered reason.
	TriggerReason string `json:"triggerReason,omitempty"`

	// Savepoint status update time.
	UpdateTime string `json:"requestTime,omitempty"`

	// Savepoint state.
	State string `json:"state"`

	// Savepoint message.
	Message string `json:"message,omitempty"`
}

type RevisionStatus struct {
	// When the controller creates new ControllerRevision, it generates hash string from the FlinkCluster spec
	// which is to be stored in ControllerRevision and uses it to compose the ControllerRevision name.
	// Then the controller updates nextRevision to the ControllerRevision name.
	// When update process is completed, the controller updates currentRevision as nextRevision.
	// currentRevision and nextRevision is composed like this:
	// <FLINK_CLUSTER_NAME>-<FLINK_CLUSTER_SPEC_HASH>-<REVISION_NUMBER_IN_CONTROLLERREVISION>
	// e.g., myflinkcluster-c464ff7-5

	// CurrentRevision indicates the version of FlinkCluster.
	CurrentRevision string `json:"currentRevision,omitempty"`

	// NextRevision indicates the version of FlinkCluster updating.
	NextRevision string `json:"nextRevision,omitempty"`

	// collisionCount is the count of hash collisions for the FlinkCluster. The controller
	// uses this field as a collision avoidance mechanism when it needs to create the name for the
	// newest ControllerRevision.
	CollisionCount *int32 `json:"collisionCount,omitempty"`
}

// JobManagerIngressStatus defines the status of a JobManager ingress.
type JobManagerIngressStatus struct {
	// The name of the Kubernetes ingress resource.
	Name string `json:"name"`

	// The state of the component.
	State string `json:"state"`

	// The URLs of ingress.
	URLs []string `json:"urls,omitempty"`
}

// JobManagerServiceStatus defines the observed state of FlinkCluster
type JobManagerServiceStatus struct {
	// The name of the Kubernetes jobManager service.
	Name string `json:"name"`

	// The state of the component.
	State string `json:"state"`

	// (Optional) The node port, present when `accessScope` is `NodePort`.
	NodePort int32 `json:"nodePort,omitempty"`

	// (Optional) The load balancer ingress, present when `accessScope` is `VPC` or `External`
	LoadBalancerIngress []corev1.LoadBalancerIngress `json:"loadBalancerIngress,omitempty"`
}

// FlinkClusterStatus defines the observed state of FlinkCluster
type FlinkClusterStatus struct {
	// INSERT ADDITIONAL STATUS FIELD - define observed state of cluster
	// Important: Run "make" to regenerate code after modifying this file

	// The overall state of the Flink cluster.
	State string `json:"state"`

	// The status of the components.
	Components FlinkClusterComponentsStatus `json:"components"`

	// The status of control requested by user.
	Control *FlinkClusterControlStatus `json:"control,omitempty"`

	// The status of savepoint progress.
	Savepoint *SavepointStatus `json:"savepoint,omitempty"`

	// The status of revision.
	Revision RevisionStatus `json:"revision,omitempty"`

	// Last update timestamp for this status.
	LastUpdateTime string `json:"lastUpdateTime,omitempty"`
}

// +kubebuilder:object:root=true
// +kubebuilder:subresource:status

// FlinkCluster is the Schema for the flinkclusters API
type FlinkCluster struct {
	metav1.TypeMeta   `json:",inline"`
	metav1.ObjectMeta `json:"metadata,omitempty"`

	Spec   FlinkClusterSpec   `json:"spec"`
	Status FlinkClusterStatus `json:"status,omitempty"`
}

// +kubebuilder:object:root=true

// FlinkClusterList contains a list of FlinkCluster
type FlinkClusterList struct {
	metav1.TypeMeta `json:",inline"`
	metav1.ListMeta `json:"metadata,omitempty"`
	Items           []FlinkCluster `json:"items"`
}

func init() {
	SchemeBuilder.Register(&FlinkCluster{}, &FlinkClusterList{})
}<|MERGE_RESOLUTION|>--- conflicted
+++ resolved
@@ -579,17 +579,13 @@
 	// The ID of the Flink job.
 	ID string `json:"id,omitempty"`
 
-<<<<<<< HEAD
 	// The Name of the Flink job.
 	Name string `json:"name,omitempty"`
 
 	// The name of the Kubernetes job resource.
 	SubmitterName string `json:"submitterName,omitempty"`
 
-	// The state of the Kubernetes job.
-=======
 	// The state of the Flink job deployment.
->>>>>>> 57d0b7c7
 	State string `json:"state"`
 
 	// The actual savepoint from which this job started.
@@ -616,9 +612,6 @@
 
 	// The Flink job started timestamp.
 	StartTime string `json:"startTime,omitempty"`
-
-	// The Flink job ended timestamp.
-	EndTime string `json:"endTime,omitempty"`
 
 	// The number of restarts.
 	RestartCount int32 `json:"restartCount,omitempty"`
