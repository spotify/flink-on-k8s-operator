--- conflicted
+++ resolved
@@ -402,26 +402,15 @@
 	// Fully qualified Java class name of the job.
 	ClassName *string `json:"className,omitempty"`
 
-<<<<<<< HEAD
 	// Python file of the job. It should be a local file.
-	PythonFile *string `json:"pythonFile,omitempty"`
+	PyFile *string `json:"pyFile,omitempty"`
 
 	// Python files of the job. It should be a local file (with .py/.egg/.zip/.whl) or directory.
 	// See the Flink argument `--pyFiles` for the detail.
-	PythonFiles *string `json:"pythonFiles,omitempty"`
+	PyFiles *string `json:"pyFiles,omitempty"`
 
 	// Python module path of the job entry point. Must use with pythonFiles.
-	PythonModule *string `json:"pythonModule,omitempty"`
-=======
-	// Python file of the job.
-	PyFile *string `json:"pyFile,omitempty"`
-
-	// Python directory of the job.
-	PyFiles *string `json:"pyFiles,omitempty"`
-
-	// Python module path of the job.
 	PyModule *string `json:"pyModule,omitempty"`
->>>>>>> 21841c4d
 
 	// Command-line args of the job.
 	Args []string `json:"args,omitempty"`
