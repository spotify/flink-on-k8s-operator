--- conflicted
+++ resolved
@@ -55,14 +55,8 @@
 	var defaultJobRestartPolicy = JobRestartPolicyNever
 	var defaultMemoryOffHeapRatio = int32(25)
 	var defaultMemoryOffHeapMin = resource.MustParse("600M")
-<<<<<<< HEAD
-	defaultRecreateOnUpdate := new(bool)
-	*defaultRecreateOnUpdate = true
+	var defaultRecreateOnUpdate = true
 	resources := DefaultResources
-
-=======
-	var defaultRecreateOnUpdate = true
->>>>>>> 57d0b7c7
 	var expectedCluster = FlinkCluster{
 		TypeMeta:   metav1.TypeMeta{},
 		ObjectMeta: metav1.ObjectMeta{},
@@ -149,20 +143,13 @@
 	var jobParallelism = int32(2)
 	var jobNoLoggingToStdout = true
 	var jobRestartPolicy = JobRestartPolicyFromSavepointOnFailure
-<<<<<<< HEAD
-	var jobManagerIngressTLSUse = true
 	var memoryProcessRatio = int32(80)
-=======
-	var memoryOffHeapRatio = int32(50)
-	var memoryOffHeapMin = resource.MustParse("600M")
 	var recreateOnUpdate = false
->>>>>>> 57d0b7c7
 	var securityContextUserGroup = int64(9999)
 	var securityContext = corev1.PodSecurityContext{
 		RunAsUser:  &securityContextUserGroup,
 		RunAsGroup: &securityContextUserGroup,
 	}
-<<<<<<< HEAD
 	defaultRecreateOnUpdate := new(bool)
 	*defaultRecreateOnUpdate = true
 	jmResources := corev1.ResourceRequirements{
@@ -178,8 +165,6 @@
 		},
 	}
 
-=======
->>>>>>> 57d0b7c7
 	var cluster = FlinkCluster{
 		TypeMeta:   metav1.TypeMeta{},
 		ObjectMeta: metav1.ObjectMeta{},
