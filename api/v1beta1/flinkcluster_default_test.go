/*
Copyright 2019 Google LLC.

Licensed under the Apache License, Version 2.0 (the "License");
you may not use this file except in compliance with the License.
You may obtain a copy of the License at

    http://www.apache.org/licenses/LICENSE-2.0

Unless required by applicable law or agreed to in writing, software
distributed under the License is distributed on an "AS IS" BASIS,
WITHOUT WARRANTIES OR CONDITIONS OF ANY KIND, either express or implied.
See the License for the specific language governing permissions and
limitations under the License.
*/

package v1beta1

import (
	"testing"

	"github.com/google/go-cmp/cmp/cmpopts"
	"k8s.io/apimachinery/pkg/api/resource"
	"k8s.io/apimachinery/pkg/util/intstr"

	"gotest.tools/assert"
	corev1 "k8s.io/api/core/v1"
	metav1 "k8s.io/apimachinery/pkg/apis/meta/v1"
)

// Tests default values are set as expected.
func TestSetDefault(t *testing.T) {
	var cluster = FlinkCluster{
		Spec: FlinkClusterSpec{
			Job: &JobSpec{},
			JobManager: JobManagerSpec{
				Ingress: &JobManagerIngressSpec{},
			},
			HadoopConfig: &HadoopConfig{},
		},
	}
	_SetDefault(&cluster)

	var defaultJobMode JobMode = JobModeDetached
	var defaultJmReplicas = int32(1)
	var defaultJmRPCPort = int32(6123)
	var defaultJmBlobPort = int32(6124)
	var defaultJmQueryPort = int32(6125)
	var defaultJmUIPort = int32(8081)
	var defaultJmIngressTLSUse = false
	var defaultTmDataPort = int32(6121)
	var defaultTmRPCPort = int32(6122)
	var defaultTmQueryPort = int32(6125)
	var defaultJobAllowNonRestoredState = false
	var defaultJobNoLoggingToStdout = false
	var defaultJobRestartPolicy = JobRestartPolicyNever
	var defaultMemoryOffHeapRatio = int32(25)
	var defaultMemoryOffHeapMin = resource.MustParse("600M")
	var defaultRecreateOnUpdate = true
	resources := DefaultResources
<<<<<<< HEAD
=======
	var defaultJmReadinessProbe = corev1.Probe{
		Handler: corev1.Handler{
			TCPSocket: &corev1.TCPSocketAction{
				Port: intstr.FromInt(int(defaultJmRPCPort)),
			},
		},
		TimeoutSeconds:      10,
		InitialDelaySeconds: 5,
		PeriodSeconds:       5,
		FailureThreshold:    60,
	}
	var defaultJmLivenessProbe = corev1.Probe{
		Handler: corev1.Handler{
			TCPSocket: &corev1.TCPSocketAction{
				Port: intstr.FromInt(int(defaultJmRPCPort)),
			},
		},
		TimeoutSeconds:      10,
		InitialDelaySeconds: 5,
		PeriodSeconds:       60,
		FailureThreshold:    5,
	}
	var defaultTmReadinessProbe = corev1.Probe{
		Handler: corev1.Handler{
			TCPSocket: &corev1.TCPSocketAction{
				Port: intstr.FromInt(int(defaultTmRPCPort)),
			},
		},
		TimeoutSeconds:      10,
		InitialDelaySeconds: 5,
		PeriodSeconds:       5,
		FailureThreshold:    60,
	}
	var defaultTmLivenessProbe = corev1.Probe{
		Handler: corev1.Handler{
			TCPSocket: &corev1.TCPSocketAction{
				Port: intstr.FromInt(int(defaultTmRPCPort)),
			},
		},
		TimeoutSeconds:      10,
		InitialDelaySeconds: 5,
		PeriodSeconds:       60,
		FailureThreshold:    5,
	}

>>>>>>> bc6ba7df
	var expectedCluster = FlinkCluster{
		TypeMeta:   metav1.TypeMeta{},
		ObjectMeta: metav1.ObjectMeta{},
		Spec: FlinkClusterSpec{
			Image: ImageSpec{
				Name:        "",
				PullPolicy:  "Always",
				PullSecrets: nil,
			},
			JobManager: JobManagerSpec{
				Replicas:    &defaultJmReplicas,
				AccessScope: "Cluster",
				Ingress: &JobManagerIngressSpec{
					UseTLS: &defaultJmIngressTLSUse,
				},
				Ports: JobManagerPorts{
					RPC:   &defaultJmRPCPort,
					Blob:  &defaultJmBlobPort,
					Query: &defaultJmQueryPort,
					UI:    &defaultJmUIPort,
				},
				Resources:          resources,
				MemoryOffHeapRatio: &defaultMemoryOffHeapRatio,
				MemoryOffHeapMin:   defaultMemoryOffHeapMin,
				Volumes:            nil,
				VolumeMounts:       nil,
				SecurityContext:    nil,
				LivenessProbe:      &defaultJmLivenessProbe,
				ReadinessProbe:     &defaultJmReadinessProbe,
			},
			TaskManager: TaskManagerSpec{
				Replicas: 0,
				Ports: TaskManagerPorts{
					Data:  &defaultTmDataPort,
					RPC:   &defaultTmRPCPort,
					Query: &defaultTmQueryPort,
				},
				Resources:          resources,
				MemoryOffHeapRatio: &defaultMemoryOffHeapRatio,
				MemoryOffHeapMin:   defaultMemoryOffHeapMin,
				Volumes:            nil,
				SecurityContext:    nil,
				LivenessProbe:      &defaultTmLivenessProbe,
				ReadinessProbe:     &defaultTmReadinessProbe,
			},
			Job: &JobSpec{
				AllowNonRestoredState: &defaultJobAllowNonRestoredState,
				NoLoggingToStdout:     &defaultJobNoLoggingToStdout,
				RestartPolicy:         &defaultJobRestartPolicy,
				CleanupPolicy: &CleanupPolicy{
					AfterJobSucceeds:  "DeleteCluster",
					AfterJobFails:     "KeepCluster",
					AfterJobCancelled: "DeleteCluster",
				},
				SecurityContext: nil,
				Mode:            &defaultJobMode,
			},
			FlinkProperties: nil,
			HadoopConfig: &HadoopConfig{
				MountPath: "/etc/hadoop/conf",
			},
			EnvVars:          nil,
			RecreateOnUpdate: &defaultRecreateOnUpdate,
		},
		Status: FlinkClusterStatus{},
	}

	assert.DeepEqual(
		t,
		cluster,
		expectedCluster,
		cmpopts.IgnoreUnexported(resource.Quantity{}))
}

// Tests non-default values are not overwritten unexpectedly.
func TestSetNonDefault(t *testing.T) {
	var defaultJobMode = JobMode(JobModeDetached)
	var jmReplicas = int32(2)
	var jmRPCPort = int32(8123)
	var jmBlobPort = int32(8124)
	var jmQueryPort = int32(8125)
	var jmUIPort = int32(9081)
	var jmIngressTLSUse = true
	var tmDataPort = int32(8121)
	var tmRPCPort = int32(8122)
	var tmQueryPort = int32(8125)
	var jobAllowNonRestoredState = true
	var jobParallelism = int32(2)
	var jobNoLoggingToStdout = true
	var jobRestartPolicy = JobRestartPolicyFromSavepointOnFailure
	var memoryProcessRatio = int32(80)
	var recreateOnUpdate = false
	var securityContextUserGroup = int64(9999)
	var securityContext = corev1.PodSecurityContext{
		RunAsUser:  &securityContextUserGroup,
		RunAsGroup: &securityContextUserGroup,
	}
	defaultRecreateOnUpdate := new(bool)
	*defaultRecreateOnUpdate = true
	jmResources := corev1.ResourceRequirements{
		Limits: corev1.ResourceList{
			corev1.ResourceCPU:    resource.MustParse("4"),
			corev1.ResourceMemory: resource.MustParse("2Gi"),
		},
	}
	tmResources := corev1.ResourceRequirements{
		Limits: corev1.ResourceList{
			corev1.ResourceCPU:    resource.MustParse("2"),
			corev1.ResourceMemory: resource.MustParse("2Gi"),
		},
	}
	var jmReadinessProbe = corev1.Probe{
		Handler: corev1.Handler{
			TCPSocket: &corev1.TCPSocketAction{
				Port: intstr.FromInt(int(jmRPCPort)),
			},
		},
		InitialDelaySeconds: 50,
		PeriodSeconds:       50,
		FailureThreshold:    600,
	}
	var jmLivenessProbe = corev1.Probe{
		Handler: corev1.Handler{
			TCPSocket: &corev1.TCPSocketAction{
				Port: intstr.FromInt(int(jmRPCPort)),
			},
		},
		InitialDelaySeconds: 50,
		PeriodSeconds:       600,
		FailureThreshold:    50,
	}
	var tmReadinessProbe = corev1.Probe{
		Handler: corev1.Handler{
			TCPSocket: &corev1.TCPSocketAction{
				Port: intstr.FromInt(int(tmRPCPort)),
			},
		},
		TimeoutSeconds:      100,
		InitialDelaySeconds: 50,
		PeriodSeconds:       50,
		FailureThreshold:    600,
	}
	var tmLivenessProbe = corev1.Probe{
		Handler: corev1.Handler{
			TCPSocket: &corev1.TCPSocketAction{
				Port: intstr.FromInt(int(tmRPCPort)),
			},
		},
		TimeoutSeconds:      100,
		InitialDelaySeconds: 50,
		PeriodSeconds:       600,
		FailureThreshold:    50,
	}

	var cluster = FlinkCluster{
		TypeMeta:   metav1.TypeMeta{},
		ObjectMeta: metav1.ObjectMeta{},
		Spec: FlinkClusterSpec{
			FlinkVersion: "v1.11",
			Image: ImageSpec{
				Name:        "",
				PullPolicy:  "Always",
				PullSecrets: nil,
			},
			JobManager: JobManagerSpec{
				Replicas:    &jmReplicas,
				AccessScope: "Cluster",
				Ingress: &JobManagerIngressSpec{
					UseTLS: &jmIngressTLSUse,
				},
				Ports: JobManagerPorts{
					RPC:   &jmRPCPort,
					Blob:  &jmBlobPort,
					Query: &jmQueryPort,
					UI:    &jmUIPort,
				},
				Resources:       jmResources,
				Volumes:         nil,
				VolumeMounts:    nil,
				SecurityContext: &securityContext,
				LivenessProbe:   &jmLivenessProbe,
				ReadinessProbe:  &jmReadinessProbe,
			},
			TaskManager: TaskManagerSpec{
				Replicas: 0,
				Ports: TaskManagerPorts{
					Data:  &tmDataPort,
					RPC:   &tmRPCPort,
					Query: &tmQueryPort,
				},
				Resources:       tmResources,
				Volumes:         nil,
				SecurityContext: &securityContext,
				LivenessProbe:   &tmLivenessProbe,
				ReadinessProbe:  &tmReadinessProbe,
			},
			Job: &JobSpec{
				AllowNonRestoredState: &jobAllowNonRestoredState,
				Parallelism:           &jobParallelism,
				NoLoggingToStdout:     &jobNoLoggingToStdout,
				RestartPolicy:         &jobRestartPolicy,
				SecurityContext:       &securityContext,
				CleanupPolicy: &CleanupPolicy{
					AfterJobSucceeds:  "DeleteTaskManagers",
					AfterJobFails:     "DeleteCluster",
					AfterJobCancelled: "KeepCluster",
				},
			},
			FlinkProperties: nil,
			HadoopConfig: &HadoopConfig{
				MountPath: "/opt/flink/hadoop/conf",
			},
			EnvVars:          nil,
			RecreateOnUpdate: &recreateOnUpdate,
		},
		Status: FlinkClusterStatus{},
	}

	_SetDefault(&cluster)

	var jmExpectedReadinessProbe = corev1.Probe{
		Handler: corev1.Handler{
			TCPSocket: &corev1.TCPSocketAction{
				Port: intstr.FromInt(int(jmRPCPort)),
			},
		},
		TimeoutSeconds:      10,
		InitialDelaySeconds: 50,
		PeriodSeconds:       50,
		FailureThreshold:    600,
	}
	var jmExpectedLivenessProbe = corev1.Probe{
		Handler: corev1.Handler{
			TCPSocket: &corev1.TCPSocketAction{
				Port: intstr.FromInt(int(jmRPCPort)),
			},
		},
		TimeoutSeconds:      10,
		InitialDelaySeconds: 50,
		PeriodSeconds:       600,
		FailureThreshold:    50,
	}
	var expectedCluster = FlinkCluster{
		TypeMeta:   metav1.TypeMeta{},
		ObjectMeta: metav1.ObjectMeta{},
		Spec: FlinkClusterSpec{
			FlinkVersion: "v1.11",
			Image: ImageSpec{
				Name:        "",
				PullPolicy:  "Always",
				PullSecrets: nil,
			},
			JobManager: JobManagerSpec{
				Replicas:    &jmReplicas,
				AccessScope: "Cluster",
				Ingress: &JobManagerIngressSpec{
					UseTLS: &jmIngressTLSUse,
				},
				Ports: JobManagerPorts{
					RPC:   &jmRPCPort,
					Blob:  &jmBlobPort,
					Query: &jmQueryPort,
					UI:    &jmUIPort,
				},
				Resources:          jmResources,
				MemoryProcessRatio: &memoryProcessRatio,
				Volumes:            nil,
				VolumeMounts:       nil,
				SecurityContext:    &securityContext,
				LivenessProbe:      &jmExpectedLivenessProbe,
				ReadinessProbe:     &jmExpectedReadinessProbe,
			},
			TaskManager: TaskManagerSpec{
				Replicas: 0,
				Ports: TaskManagerPorts{
					Data:  &tmDataPort,
					RPC:   &tmRPCPort,
					Query: &tmQueryPort,
				},
				Resources:          tmResources,
				MemoryProcessRatio: &memoryProcessRatio,
				Volumes:            nil,
				SecurityContext:    &securityContext,
				LivenessProbe:      &tmLivenessProbe,
				ReadinessProbe:     &tmReadinessProbe,
			},
			Job: &JobSpec{
				AllowNonRestoredState: &jobAllowNonRestoredState,
				Parallelism:           &jobParallelism,
				NoLoggingToStdout:     &jobNoLoggingToStdout,
				RestartPolicy:         &jobRestartPolicy,
				SecurityContext:       &securityContext,
				CleanupPolicy: &CleanupPolicy{
					AfterJobSucceeds:  "DeleteTaskManagers",
					AfterJobFails:     "DeleteCluster",
					AfterJobCancelled: "KeepCluster",
				},
				Mode: &defaultJobMode,
			},
			FlinkProperties: nil,
			HadoopConfig: &HadoopConfig{
				MountPath: "/opt/flink/hadoop/conf",
			},
			EnvVars:          nil,
			RecreateOnUpdate: &recreateOnUpdate,
		},
		Status: FlinkClusterStatus{},
	}

	assert.DeepEqual(
		t,
		cluster,
		expectedCluster,
		cmpopts.IgnoreUnexported(resource.Quantity{}))
}<|MERGE_RESOLUTION|>--- conflicted
+++ resolved
@@ -58,8 +58,6 @@
 	var defaultMemoryOffHeapMin = resource.MustParse("600M")
 	var defaultRecreateOnUpdate = true
 	resources := DefaultResources
-<<<<<<< HEAD
-=======
 	var defaultJmReadinessProbe = corev1.Probe{
 		Handler: corev1.Handler{
 			TCPSocket: &corev1.TCPSocketAction{
@@ -105,7 +103,6 @@
 		FailureThreshold:    5,
 	}
 
->>>>>>> bc6ba7df
 	var expectedCluster = FlinkCluster{
 		TypeMeta:   metav1.TypeMeta{},
 		ObjectMeta: metav1.ObjectMeta{},
