--- conflicted
+++ resolved
@@ -557,12 +557,7 @@
 	var configMapName = getConfigMapName(clusterName)
 	var labels = mergeLabels(
 		getClusterLabels(*flinkCluster),
-<<<<<<< HEAD
-		getRevisionHashLabels(flinkCluster.Status))
-=======
 		getRevisionHashLabels(&flinkCluster.Status.Revision))
-	var flinkHeapSize = calFlinkHeapSize(flinkCluster)
->>>>>>> 57d0b7c7
 	// Properties which should be provided from real deployed environment.
 	var flinkProps = map[string]string{
 		"jobmanager.rpc.address": getJobManagerServiceName(clusterName),
@@ -631,19 +626,10 @@
 		return nil
 	}
 
-<<<<<<< HEAD
-	// Unless update has been triggered or the job needs to be restarted, keep the job to be stopped in that state.
-	if !isUpdateTriggered(flinkCluster.Status) && !shouldRestartJob(jobSpec.RestartPolicy, jobStatus) {
-		// Job cancel requested or stopped already
-		if isJobCancelRequested(*flinkCluster) || isJobStopped(jobStatus) {
-			return nil
-		}
-=======
 	// When the job should be stopped, keep that state unless update is triggered or the job must to be restarted.
 	if (shouldStopJob(flinkCluster) || jobStatus.IsStopped()) &&
 		!(shouldUpdateJob(observed) || jobStatus.ShouldRestart(jobSpec)) {
 		return nil
->>>>>>> 57d0b7c7
 	}
 
 	var clusterSpec = flinkCluster.Spec
@@ -658,13 +644,8 @@
 		"%s:%d", jobManagerServiceName, *jobManagerSpec.Ports.UI)
 	var podLabels = getClusterLabels(*flinkCluster)
 	podLabels = mergeLabels(podLabels, jobManagerSpec.PodLabels)
-<<<<<<< HEAD
-	var jobLabels = mergeLabels(podLabels, getRevisionHashLabels(flinkCluster.Status))
+	var jobLabels = mergeLabels(podLabels, getRevisionHashLabels(&recorded.Revision))
 	var jobArgs = []string{"bash", submitJobScriptPath}
-=======
-	var jobLabels = mergeLabels(podLabels, getRevisionHashLabels(&recorded.Revision))
-	var jobArgs = []string{"bash", "/opt/flink-operator/submit-job.sh"}
->>>>>>> 57d0b7c7
 	jobArgs = append(jobArgs, "--jobmanager", jobManagerAddress)
 	if jobSpec.ClassName != nil {
 		jobArgs = append(jobArgs, "--class", *jobSpec.ClassName)
