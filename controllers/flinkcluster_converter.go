/*
Copyright 2019 Google LLC.

Licensed under the Apache License, Version 2.0 (the "License");
you may not use this file except in compliance with the License.
You may obtain a copy of the License at

    http://www.apache.org/licenses/LICENSE-2.0

Unless required by applicable law or agreed to in writing, software
distributed under the License is distributed on an "AS IS" BASIS,
WITHOUT WARRANTIES OR CONDITIONS OF ANY KIND, either express or implied.
See the License for the specific language governing permissions and
limitations under the License.
*/

package controllers

import (
	"fmt"
	"math"
	"path"
	"regexp"
	"sort"
	"strconv"
	"strings"

	"k8s.io/apimachinery/pkg/api/resource"

	v1beta1 "github.com/spotify/flink-on-k8s-operator/api/v1beta1"
	"github.com/spotify/flink-on-k8s-operator/controllers/model"

	appsv1 "k8s.io/api/apps/v1"
	batchv1 "k8s.io/api/batch/v1"
	corev1 "k8s.io/api/core/v1"
	networkingv1 "k8s.io/api/networking/v1"
	metav1 "k8s.io/apimachinery/pkg/apis/meta/v1"
	"k8s.io/apimachinery/pkg/util/intstr"

	"github.com/hashicorp/go-version"
)

// Converter which converts the FlinkCluster spec to the desired
// underlying Kubernetes resource specs.

const (
	preStopSleepSeconds     = 30
	flinkConfigMapPath      = "/opt/flink/conf"
	flinkConfigMapVolume    = "flink-config-volume"
	submitJobScriptPath     = "/opt/flink-operator/submit-job.sh"
	gcpServiceAccountVolume = "gcp-service-account-volume"
	hadoopConfigVolume      = "hadoop-config-volume"
	flinkJobPath            = "/opt/flink/job"
)

var (
	terminationGracePeriodSeconds int64 = 60
	flinkSysProps                       = map[string]struct{}{
		"jobmanager.rpc.address": {},
		"jobmanager.rpc.port":    {},
		"blob.server.port":       {},
		"query.server.port":      {},
		"rest.port":              {},
	}
	v10, _ = version.NewVersion("1.10")
)

// Gets the desired state of a cluster.
func getDesiredClusterState(observed *ObservedClusterState) model.DesiredClusterState {
	var cluster = observed.cluster

	// The cluster has been deleted, all resources should be cleaned up.
	if cluster == nil {
		return model.DesiredClusterState{}
	}
	return model.DesiredClusterState{
		ConfigMap:     getDesiredConfigMap(cluster),
		JmStatefulSet: getDesiredJobManagerStatefulSet(cluster),
		JmService:     getDesiredJobManagerService(cluster),
		JmIngress:     getDesiredJobManagerIngress(cluster),
		TmStatefulSet: getDesiredTaskManagerStatefulSet(cluster),
		Job:           getDesiredJob(observed),
	}
}

// Gets the desired JobManager StatefulSet spec from the FlinkCluster spec.
func getDesiredJobManagerStatefulSet(
	flinkCluster *v1beta1.FlinkCluster) *appsv1.StatefulSet {

	if shouldCleanup(flinkCluster, "JobManagerStatefulSet") {
		return nil
	}

	var clusterNamespace = flinkCluster.Namespace
	var clusterName = flinkCluster.Name
	var clusterSpec = flinkCluster.Spec
	var imageSpec = clusterSpec.Image
	var serviceAccount = clusterSpec.ServiceAccountName
	var jobManagerSpec = clusterSpec.JobManager
	var rpcPort = corev1.ContainerPort{Name: "rpc", ContainerPort: *jobManagerSpec.Ports.RPC}
	var blobPort = corev1.ContainerPort{Name: "blob", ContainerPort: *jobManagerSpec.Ports.Blob}
	var queryPort = corev1.ContainerPort{Name: "query", ContainerPort: *jobManagerSpec.Ports.Query}
	var uiPort = corev1.ContainerPort{Name: "ui", ContainerPort: *jobManagerSpec.Ports.UI}
	var ports = []corev1.ContainerPort{rpcPort, blobPort, queryPort, uiPort}
	for _, port := range jobManagerSpec.ExtraPorts {
		ports = append(ports, corev1.ContainerPort{Name: port.Name, ContainerPort: port.ContainerPort, Protocol: corev1.Protocol(port.Protocol)})
	}
	var jobManagerStatefulSetName = getJobManagerStatefulSetName(clusterName)
	var podLabels = getComponentLabels(*flinkCluster, "jobmanager")
	podLabels = mergeLabels(podLabels, jobManagerSpec.PodLabels)
	var statefulSetLabels = mergeLabels(podLabels, getRevisionHashLabels(&flinkCluster.Status.Revision))
	var securityContext = jobManagerSpec.SecurityContext
	// Make Volume, VolumeMount to use configMap data for flink-conf.yaml, if flinkProperties is provided.
	var volumes []corev1.Volume
	var volumeMounts []corev1.VolumeMount
	var confVol *corev1.Volume
	var confMount *corev1.VolumeMount
	confVol, confMount = convertFlinkConfig(clusterName)
	volumes = append(jobManagerSpec.Volumes, *confVol)
	volumeMounts = append(jobManagerSpec.VolumeMounts, *confMount)
	var envVars []corev1.EnvVar

	// Hadoop config.
	var hcVolume, hcMount, hcEnv = convertHadoopConfig(clusterSpec.HadoopConfig)
	if hcVolume != nil {
		volumes = append(volumes, *hcVolume)
	}
	if hcMount != nil {
		volumeMounts = append(volumeMounts, *hcMount)
	}
	if hcEnv != nil {
		envVars = append(envVars, *hcEnv)
	}

	// GCP service account config.
	var saVolume, saMount, saEnv = convertGCPConfig(clusterSpec.GCPConfig)
	if saVolume != nil {
		volumes = append(volumes, *saVolume)
	}
	if saMount != nil {
		volumeMounts = append(volumeMounts, *saMount)
	}
	if saEnv != nil {
		envVars = append(envVars, *saEnv)
	}

	envVars = append(envVars, flinkCluster.Spec.EnvVars...)
	var containers = []corev1.Container{{
		Name:            "jobmanager",
		Image:           imageSpec.Name,
		ImagePullPolicy: imageSpec.PullPolicy,
		Args:            []string{"jobmanager"},
		Ports:           ports,
		LivenessProbe:   jobManagerSpec.LivenessProbe,
		ReadinessProbe:  jobManagerSpec.ReadinessProbe,
		Resources:       jobManagerSpec.Resources,
		Env:             envVars,
		EnvFrom:         flinkCluster.Spec.EnvFrom,
		VolumeMounts:    volumeMounts,
		Lifecycle: &corev1.Lifecycle{
			PreStop: &corev1.Handler{
				Exec: &corev1.ExecAction{
					Command: []string{"sleep", strconv.Itoa(preStopSleepSeconds)},
				},
			},
		},
	}}

	containers = append(containers, jobManagerSpec.Sidecars...)

	var podSpec = corev1.PodSpec{
		InitContainers:                convertJobManagerInitContainers(&jobManagerSpec, saMount, saEnv),
		Containers:                    containers,
		Volumes:                       volumes,
		NodeSelector:                  jobManagerSpec.NodeSelector,
		Tolerations:                   jobManagerSpec.Tolerations,
		ImagePullSecrets:              imageSpec.PullSecrets,
		SecurityContext:               securityContext,
		ServiceAccountName:            getServiceAccountName(serviceAccount),
		TerminationGracePeriodSeconds: &terminationGracePeriodSeconds,
	}

	var pvcs []corev1.PersistentVolumeClaim
	if jobManagerSpec.VolumeClaimTemplates != nil {
		pvcs = make([]corev1.PersistentVolumeClaim, len(jobManagerSpec.VolumeClaimTemplates))
		for i, pvc := range jobManagerSpec.VolumeClaimTemplates {
			pvc.OwnerReferences = []metav1.OwnerReference{ToOwnerReference(flinkCluster)}
			pvcs[i] = pvc
		}
	}

	var jobManagerStatefulSet = &appsv1.StatefulSet{
		ObjectMeta: metav1.ObjectMeta{
			Namespace:       clusterNamespace,
			Name:            jobManagerStatefulSetName,
			OwnerReferences: []metav1.OwnerReference{ToOwnerReference(flinkCluster)},
			Labels:          statefulSetLabels,
		},
		Spec: appsv1.StatefulSetSpec{
			Replicas:             jobManagerSpec.Replicas,
			Selector:             &metav1.LabelSelector{MatchLabels: podLabels},
			ServiceName:          jobManagerStatefulSetName,
			VolumeClaimTemplates: pvcs,
			Template: corev1.PodTemplateSpec{
				ObjectMeta: metav1.ObjectMeta{
					Labels:      podLabels,
					Annotations: jobManagerSpec.PodAnnotations,
				},
				Spec: podSpec,
			},
		},
	}
	return jobManagerStatefulSet
}

// Gets the desired JobManager service spec from a cluster spec.
func getDesiredJobManagerService(
	flinkCluster *v1beta1.FlinkCluster) *corev1.Service {

	if shouldCleanup(flinkCluster, "JobManagerService") {
		return nil
	}

	var clusterNamespace = flinkCluster.Namespace
	var clusterName = flinkCluster.Name
	var jobManagerSpec = flinkCluster.Spec.JobManager
	var rpcPort = corev1.ServicePort{
		Name:       "rpc",
		Port:       *jobManagerSpec.Ports.RPC,
		TargetPort: intstr.FromString("rpc")}
	var blobPort = corev1.ServicePort{
		Name:       "blob",
		Port:       *jobManagerSpec.Ports.Blob,
		TargetPort: intstr.FromString("blob")}
	var queryPort = corev1.ServicePort{
		Name:       "query",
		Port:       *jobManagerSpec.Ports.Query,
		TargetPort: intstr.FromString("query")}
	var uiPort = corev1.ServicePort{
		Name:       "ui",
		Port:       *jobManagerSpec.Ports.UI,
		TargetPort: intstr.FromString("ui")}
	var jobManagerServiceName = getJobManagerServiceName(clusterName)
	var podLabels = getComponentLabels(*flinkCluster, "jobmanager")
	podLabels = mergeLabels(podLabels, jobManagerSpec.PodLabels)
	var serviceLabels = mergeLabels(podLabels, getRevisionHashLabels(&flinkCluster.Status.Revision))
	var jobManagerService = &corev1.Service{
		ObjectMeta: metav1.ObjectMeta{
			Namespace: clusterNamespace,
			Name:      jobManagerServiceName,
			OwnerReferences: []metav1.OwnerReference{
				ToOwnerReference(flinkCluster)},
			Labels: serviceLabels,
		},
		Spec: corev1.ServiceSpec{
			Selector: podLabels,
			Ports:    []corev1.ServicePort{rpcPort, blobPort, queryPort, uiPort},
		},
	}
	// This implementation is specific to GKE, see details at
	// https://cloud.google.com/kubernetes-engine/docs/how-to/exposing-apps
	// https://cloud.google.com/kubernetes-engine/docs/how-to/internal-load-balancing
	switch jobManagerSpec.AccessScope {
	case v1beta1.AccessScopeCluster:
		jobManagerService.Spec.Type = corev1.ServiceTypeClusterIP
	case v1beta1.AccessScopeVPC:
		jobManagerService.Spec.Type = corev1.ServiceTypeLoadBalancer
		jobManagerService.Annotations =
			map[string]string{
				"networking.gke.io/load-balancer-type":                         "Internal",
				"networking.gke.io/internal-load-balancer-allow-global-access": "true",
			}
	case v1beta1.AccessScopeExternal:
		jobManagerService.Spec.Type = corev1.ServiceTypeLoadBalancer
	case v1beta1.AccessScopeNodePort:
		jobManagerService.Spec.Type = corev1.ServiceTypeNodePort
	case v1beta1.AccessScopeHeadless:
		// Headless services do not allocate any sort of VIP or LoadBalancer, and merely
		// collect a set of Pod IPs that are assumed to be independently routable:
		jobManagerService.Spec.Type = corev1.ServiceTypeClusterIP
		jobManagerService.Spec.ClusterIP = "None"
	default:
		panic(fmt.Sprintf(
			"Unknown service access cope: %v", jobManagerSpec.AccessScope))
	}
	return jobManagerService
}

// Gets the desired JobManager ingress spec from a cluster spec.
func getDesiredJobManagerIngress(
	flinkCluster *v1beta1.FlinkCluster) *networkingv1.Ingress {
	var jobManagerIngressSpec = flinkCluster.Spec.JobManager.Ingress
	if jobManagerIngressSpec == nil {
		return nil
	}

	if shouldCleanup(flinkCluster, "JobManagerIngress") {
		return nil
	}

	var clusterNamespace = flinkCluster.Namespace
	var clusterName = flinkCluster.Name
	var jobManagerServiceName = getJobManagerServiceName(clusterName)
	var jobManagerServiceUIPort = intstr.FromString("ui")
	var ingressName = getJobManagerIngressName(clusterName)
	var ingressAnnotations = jobManagerIngressSpec.Annotations
	var ingressHost string
	var ingressTLS []networkingv1.IngressTLS
	var labels = mergeLabels(
		getComponentLabels(*flinkCluster, "jobmanager"),
		getRevisionHashLabels(&flinkCluster.Status.Revision))
	if jobManagerIngressSpec.HostFormat != nil {
		ingressHost = getJobManagerIngressHost(*jobManagerIngressSpec.HostFormat, clusterName)
	}
	if jobManagerIngressSpec.UseTLS != nil && *jobManagerIngressSpec.UseTLS {
		var secretName string
		var hosts []string
		if ingressHost != "" {
			hosts = []string{ingressHost}
		}
		if jobManagerIngressSpec.TLSSecretName != nil {
			secretName = *jobManagerIngressSpec.TLSSecretName
		}
		if hosts != nil || secretName != "" {
			ingressTLS = []networkingv1.IngressTLS{{
				Hosts:      hosts,
				SecretName: secretName,
			}}
		}
	}
	var jobManagerIngress = &networkingv1.Ingress{
		ObjectMeta: metav1.ObjectMeta{
			Namespace: clusterNamespace,
			Name:      ingressName,
			OwnerReferences: []metav1.OwnerReference{
				ToOwnerReference(flinkCluster)},
			Labels:      labels,
			Annotations: ingressAnnotations,
		},
		Spec: networkingv1.IngressSpec{
			TLS: ingressTLS,
			Rules: []networkingv1.IngressRule{{
				Host: ingressHost,
				IngressRuleValue: networkingv1.IngressRuleValue{
					HTTP: &networkingv1.HTTPIngressRuleValue{
						Paths: []networkingv1.HTTPIngressPath{{
							Path: "/*",
							Backend: networkingv1.IngressBackend{
								Service: &networkingv1.IngressServiceBackend{
									Name: jobManagerServiceName,
									Port: networkingv1.ServiceBackendPort{
										Name:   jobManagerServiceName,
										Number: jobManagerServiceUIPort.IntVal,
									},
								},
							},
						}},
					},
				},
			}},
		},
	}

	return jobManagerIngress
}

// Gets the desired TaskManager StatefulSet spec from a cluster spec.
func getDesiredTaskManagerStatefulSet(
	flinkCluster *v1beta1.FlinkCluster) *appsv1.StatefulSet {

	if shouldCleanup(flinkCluster, "TaskManagerStatefulSet") {
		return nil
	}

	var clusterNamespace = flinkCluster.Namespace
	var clusterName = flinkCluster.Name
	var clusterSpec = flinkCluster.Spec
	var imageSpec = flinkCluster.Spec.Image
	var serviceAccount = clusterSpec.ServiceAccountName
	var taskManagerSpec = flinkCluster.Spec.TaskManager
	var dataPort = corev1.ContainerPort{Name: "data", ContainerPort: *taskManagerSpec.Ports.Data}
	var rpcPort = corev1.ContainerPort{Name: "rpc", ContainerPort: *taskManagerSpec.Ports.RPC}
	var queryPort = corev1.ContainerPort{Name: "query", ContainerPort: *taskManagerSpec.Ports.Query}
	var ports = []corev1.ContainerPort{dataPort, rpcPort, queryPort}
	for _, port := range taskManagerSpec.ExtraPorts {
		ports = append(ports, corev1.ContainerPort{Name: port.Name, ContainerPort: port.ContainerPort, Protocol: corev1.Protocol(port.Protocol)})
	}
	var taskManagerStatefulSetName = getTaskManagerStatefulSetName(clusterName)
	var podLabels = getComponentLabels(*flinkCluster, "taskmanager")
	podLabels = mergeLabels(podLabels, taskManagerSpec.PodLabels)
	var statefulSetLabels = mergeLabels(podLabels, getRevisionHashLabels(&flinkCluster.Status.Revision))

	var securityContext = taskManagerSpec.SecurityContext

	// Make Volume, VolumeMount to use configMap data for flink-conf.yaml
	var volumes []corev1.Volume
	var volumeMounts []corev1.VolumeMount

	// Flink config.
	var confVol, confMount = convertFlinkConfig(clusterName)
	volumes = append(taskManagerSpec.Volumes, *confVol)
	volumeMounts = append(taskManagerSpec.VolumeMounts, *confMount)

	var envVars = []corev1.EnvVar{
		{
			Name: "TASK_MANAGER_CPU_LIMIT",
			ValueFrom: &corev1.EnvVarSource{
				ResourceFieldRef: &corev1.ResourceFieldSelector{
					ContainerName: "taskmanager",
					Resource:      "limits.cpu",
					Divisor:       resource.MustParse("1m"),
				},
			},
		},
		{
			Name: "TASK_MANAGER_MEMORY_LIMIT",
			ValueFrom: &corev1.EnvVarSource{
				ResourceFieldRef: &corev1.ResourceFieldSelector{
					ContainerName: "taskmanager",
					Resource:      "limits.memory",
					Divisor:       resource.MustParse("1Mi"),
				},
			},
		},
	}

	// Hadoop config.
	var hcVolume, hcMount, hcEnv = convertHadoopConfig(clusterSpec.HadoopConfig)
	if hcVolume != nil {
		volumes = append(volumes, *hcVolume)
	}
	if hcMount != nil {
		volumeMounts = append(volumeMounts, *hcMount)
	}
	if hcEnv != nil {
		envVars = append(envVars, *hcEnv)
	}

	// GCP service account config.
	var saVolume, saMount, saEnv = convertGCPConfig(clusterSpec.GCPConfig)
	if saVolume != nil {
		volumes = append(volumes, *saVolume)
	}
	if saMount != nil {
		volumeMounts = append(volumeMounts, *saMount)
	}
	if saEnv != nil {
		envVars = append(envVars, *saEnv)
	}
	envVars = append(envVars, flinkCluster.Spec.EnvVars...)

	var containers = []corev1.Container{{
		Name:            "taskmanager",
		Image:           imageSpec.Name,
		ImagePullPolicy: imageSpec.PullPolicy,
		Args:            []string{"taskmanager"},
		Ports:           ports,
		LivenessProbe:   taskManagerSpec.LivenessProbe,
		ReadinessProbe:  taskManagerSpec.ReadinessProbe,
		Resources:       taskManagerSpec.Resources,
		Env:             envVars,
		EnvFrom:         flinkCluster.Spec.EnvFrom,
		VolumeMounts:    volumeMounts,
		Lifecycle: &corev1.Lifecycle{
			PreStop: &corev1.Handler{
				Exec: &corev1.ExecAction{
					Command: []string{"sleep", strconv.Itoa(preStopSleepSeconds)},
				},
			},
		},
	}}
	containers = append(containers, taskManagerSpec.Sidecars...)
	var podSpec = corev1.PodSpec{
		InitContainers:                convertTaskManagerInitContainers(&taskManagerSpec, saMount, saEnv),
		Containers:                    containers,
		Volumes:                       volumes,
		NodeSelector:                  taskManagerSpec.NodeSelector,
		Tolerations:                   taskManagerSpec.Tolerations,
		ImagePullSecrets:              imageSpec.PullSecrets,
		SecurityContext:               securityContext,
		ServiceAccountName:            getServiceAccountName(serviceAccount),
		TerminationGracePeriodSeconds: &terminationGracePeriodSeconds,
	}

	var pvcs []corev1.PersistentVolumeClaim
	if taskManagerSpec.VolumeClaimTemplates != nil {
		pvcs = make([]corev1.PersistentVolumeClaim, len(taskManagerSpec.VolumeClaimTemplates))
		for i, pvc := range taskManagerSpec.VolumeClaimTemplates {
			pvc.OwnerReferences = []metav1.OwnerReference{ToOwnerReference(flinkCluster)}
			pvcs[i] = pvc
		}
	}

	var taskManagerStatefulSet = &appsv1.StatefulSet{
		ObjectMeta: metav1.ObjectMeta{
			Namespace: clusterNamespace,
			Name:      taskManagerStatefulSetName,
			OwnerReferences: []metav1.OwnerReference{
				ToOwnerReference(flinkCluster)},
			Labels: statefulSetLabels,
		},
		Spec: appsv1.StatefulSetSpec{
			Replicas:             &taskManagerSpec.Replicas,
			Selector:             &metav1.LabelSelector{MatchLabels: podLabels},
			ServiceName:          taskManagerStatefulSetName,
			VolumeClaimTemplates: pvcs,
			PodManagementPolicy:  "Parallel",
			Template: corev1.PodTemplateSpec{
				ObjectMeta: metav1.ObjectMeta{
					Labels:      podLabels,
					Annotations: taskManagerSpec.PodAnnotations,
				},
				Spec: podSpec,
			},
		},
	}
	return taskManagerStatefulSet
}

// Gets the desired configMap.
func getDesiredConfigMap(
	flinkCluster *v1beta1.FlinkCluster) *corev1.ConfigMap {
	appVersion, _ := version.NewVersion(flinkCluster.Spec.FlinkVersion)

	if shouldCleanup(flinkCluster, "ConfigMap") {
		return nil
	}

	var clusterNamespace = flinkCluster.Namespace
	var clusterName = flinkCluster.Name
	var flinkProperties = flinkCluster.Spec.FlinkProperties
	var jmPorts = flinkCluster.Spec.JobManager.Ports
	var tmPorts = flinkCluster.Spec.TaskManager.Ports
	var configMapName = getConfigMapName(clusterName)
	var labels = mergeLabels(
		getClusterLabels(*flinkCluster),
		getRevisionHashLabels(&flinkCluster.Status.Revision))
	// Properties which should be provided from real deployed environment.
	var flinkProps = map[string]string{
		"jobmanager.rpc.address": getJobManagerServiceName(clusterName),
		"jobmanager.rpc.port":    strconv.FormatInt(int64(*jmPorts.RPC), 10),
		"blob.server.port":       strconv.FormatInt(int64(*jmPorts.Blob), 10),
		"query.server.port":      strconv.FormatInt(int64(*jmPorts.Query), 10),
		"rest.port":              strconv.FormatInt(int64(*jmPorts.UI), 10),
		"taskmanager.rpc.port":   strconv.FormatInt(int64(*tmPorts.RPC), 10),
	}

	if appVersion == nil || appVersion.LessThan(v10) {
		var flinkHeapSize = calFlinkHeapSize(flinkCluster)
		if flinkHeapSize["jobmanager.heap.size"] != "" {
			flinkProps["jobmanager.heap.size"] = flinkHeapSize["jobmanager.heap.size"]
		}
		if flinkHeapSize["taskmanager.heap.size"] != "" {
			flinkProps["taskmanager.heap.size"] = flinkHeapSize["taskmanager.heap.size"]
		}
	} else {
		var flinkProcessMemorySize = calFlinkMemoryProcessSize(flinkCluster)
		if flinkProcessMemorySize["jobmanager.memory.process.size"] != "" {
			flinkProps["jobmanager.memory.process.size"] = flinkProcessMemorySize["jobmanager.memory.process.size"]
		}
		if flinkProcessMemorySize["taskmanager.memory.process.size"] != "" {
			flinkProps["taskmanager.memory.process.size"] = flinkProcessMemorySize["taskmanager.memory.process.size"]
		}
	}

	if taskSlots, err := calTaskManagerTaskSlots(flinkCluster); err == nil {
		flinkProps["taskmanager.numberOfTaskSlots"] = strconv.Itoa(int(taskSlots))
	}

	// Add custom Flink properties.
	for k, v := range flinkProperties {
		// Do not allow to override properties from real deployment.
		if _, ok := flinkSysProps[k]; ok {
			continue
		}
		flinkProps[k] = v
	}
	var configData = getLogConf(flinkCluster.Spec)
	configData["flink-conf.yaml"] = getFlinkProperties(flinkProps)
	configData["submit-job.sh"] = submitJobScript
	var configMap = &corev1.ConfigMap{
		ObjectMeta: metav1.ObjectMeta{
			Namespace: clusterNamespace,
			Name:      configMapName,
			OwnerReferences: []metav1.OwnerReference{
				ToOwnerReference(flinkCluster)},
			Labels: labels,
		},
		Data: configData,
	}

	return configMap
}

// Gets the desired job spec from a cluster spec.
func getDesiredJob(observed *ObservedClusterState) *batchv1.Job {
	var flinkCluster = observed.cluster
	var recorded = flinkCluster.Status
	var jobSpec = flinkCluster.Spec.Job
	var jobStatus = recorded.Components.Job

	if jobSpec == nil {
		return nil
	}

	// When the job should be stopped, keep that state unless update is triggered or the job must to be restarted.
	if (shouldStopJob(flinkCluster) || jobStatus.IsStopped()) &&
		(!shouldUpdateJob(observed) && !jobStatus.ShouldRestart(jobSpec)) {
		return nil
	}

	var clusterSpec = flinkCluster.Spec
	var imageSpec = clusterSpec.Image
	var serviceAccount = clusterSpec.ServiceAccountName
	var jobManagerSpec = clusterSpec.JobManager
	var clusterNamespace = flinkCluster.Namespace
	var clusterName = flinkCluster.Name
	var jobName = getJobName(clusterName)
	var jobManagerServiceName = clusterName + "-jobmanager"
	var jobManagerAddress = fmt.Sprintf(
		"%s:%d", jobManagerServiceName, *jobManagerSpec.Ports.UI)
	var podLabels = getClusterLabels(*flinkCluster)
	podLabels = mergeLabels(podLabels, jobManagerSpec.PodLabels)
	var jobLabels = mergeLabels(podLabels, getRevisionHashLabels(&recorded.Revision))
	var jobArgs = []string{"bash", submitJobScriptPath}
	jobArgs = append(jobArgs, "--jobmanager", jobManagerAddress)
	if jobSpec.ClassName != nil {
		jobArgs = append(jobArgs, "--class", *jobSpec.ClassName)
	}

	var fromSavepoint = convertFromSavepoint(jobSpec, jobStatus, &recorded.Revision)
	if fromSavepoint != nil {
		jobArgs = append(jobArgs, "--fromSavepoint", *fromSavepoint)
	}

	if jobSpec.AllowNonRestoredState != nil &&
		*jobSpec.AllowNonRestoredState {
		jobArgs = append(jobArgs, "--allowNonRestoredState")
	}

	if parallelism, err := calJobParallelism(flinkCluster); err == nil {
		jobArgs = append(jobArgs, "--parallelism", fmt.Sprint(parallelism))
	}

	if jobSpec.NoLoggingToStdout != nil &&
		*jobSpec.NoLoggingToStdout {
		jobArgs = append(jobArgs, "--sysoutLogging")
	}

	if jobSpec.Mode != nil {
		switch *jobSpec.Mode {
		case v1beta1.JobModeBlocking:
		case v1beta1.JobModeDetached:
			jobArgs = append(jobArgs, "--detached")
		}
	}

	var securityContext = jobSpec.SecurityContext

	var envVars []corev1.EnvVar

	if jobSpec.JarFile != nil {
		jobArgs = append(jobArgs, getLocalPath(&envVars, "FLINK_JOB_JAR_URI", *jobSpec.JarFile))
	}

<<<<<<< HEAD
	if jobSpec.PythonFile != nil {
		jobArgs = append(jobArgs, "--python", getLocalPath(&envVars, "FLINK_JOB_JAR_URI", *jobSpec.PythonFile))
	}

	if jobSpec.PythonFiles != nil {
		jobArgs = append(jobArgs, "--pyFiles", getLocalPath(&envVars, "FLINK_JOB_PYTHON_FILES_URI", *jobSpec.PythonFiles))
=======
	if jobSpec.PyFile != nil {
		jobArgs = append(jobArgs, "--python", *jobSpec.PyFile)
	}

	if jobSpec.PyFiles != nil {
		jobArgs = append(jobArgs, "--pyFiles", *jobSpec.PyFiles)
>>>>>>> e5a0cd73
	}

	if jobSpec.PyModule != nil {
		jobArgs = append(jobArgs, "--pyModule", *jobSpec.PyModule)
	}

	envVars = append(envVars,
		corev1.EnvVar{
			Name:  "FLINK_JM_ADDR",
			Value: jobManagerAddress,
		})

	jobArgs = append(jobArgs, jobSpec.Args...)

	var volumes []corev1.Volume
	var volumeMounts []corev1.VolumeMount
	volumes = append(volumes, jobSpec.Volumes...)
	volumeMounts = append(volumeMounts, jobSpec.VolumeMounts...)

	// Submit job script config.
	sbsVolume, sbsMount, confMount := convertSubmitJobScript(clusterName)
	volumes = append(volumes, *sbsVolume)
	volumeMounts = append(volumeMounts, *sbsMount, *confMount)

	// Hadoop config.
	var hcVolume, hcMount, hcEnv = convertHadoopConfig(clusterSpec.HadoopConfig)
	if hcVolume != nil {
		volumes = append(volumes, *hcVolume)
	}
	if hcMount != nil {
		volumeMounts = append(volumeMounts, *hcMount)
	}
	if hcEnv != nil {
		envVars = append(envVars, *hcEnv)
	}

	// GCP service account config.
	var saVolume, saMount, saEnv = convertGCPConfig(clusterSpec.GCPConfig)
	if saVolume != nil {
		volumes = append(volumes, *saVolume)
	}
	if saMount != nil {
		volumeMounts = append(volumeMounts, *saMount)
	}
	if saEnv != nil {
		envVars = append(envVars, *saEnv)
	}

	envVars = append(envVars, flinkCluster.Spec.EnvVars...)

	var podSpec = corev1.PodSpec{
		InitContainers: convertJobInitContainers(jobSpec, saMount, saEnv),
		Containers: []corev1.Container{
			{
				Name:            "main",
				Image:           imageSpec.Name,
				ImagePullPolicy: imageSpec.PullPolicy,
				Args:            jobArgs,
				Env:             envVars,
				EnvFrom:         flinkCluster.Spec.EnvFrom,
				VolumeMounts:    volumeMounts,
				Resources:       jobSpec.Resources,
			},
		},
		RestartPolicy:      corev1.RestartPolicyNever,
		Volumes:            volumes,
		ImagePullSecrets:   imageSpec.PullSecrets,
		SecurityContext:    securityContext,
		ServiceAccountName: getServiceAccountName(serviceAccount),
	}

	// Disable the retry mechanism of k8s Job, all retries should be initiated
	// by the operator based on the job restart policy. This is because Flink
	// jobs are stateful, if a job fails after running for 10 hours, we probably
	// don't want to start over from the beginning, instead we want to resume
	// the job from the latest savepoint which means strictly speaking it is no
	// longer the same job as the previous one because the `--fromSavepoint`
	// parameter has changed.
	var backoffLimit int32 = 0
	var job = &batchv1.Job{
		ObjectMeta: metav1.ObjectMeta{
			Namespace: clusterNamespace,
			Name:      jobName,
			OwnerReferences: []metav1.OwnerReference{
				ToOwnerReference(flinkCluster)},
			Labels: jobLabels,
		},
		Spec: batchv1.JobSpec{
			Template: corev1.PodTemplateSpec{
				ObjectMeta: metav1.ObjectMeta{
					Labels:      podLabels,
					Annotations: jobSpec.PodAnnotations,
				},
				Spec: podSpec,
			},
			BackoffLimit: &backoffLimit,
		},
	}
	return job
}

// Decide from which savepoint Flink job should be restored when the job created, updated or restarted
//
// case 1) Restore job from the user provided savepoint
// When FlinkCluster is created or updated, if spec.job.fromSavepoint is specified, Flink job will be restored from it.
//
// case 2) Restore Flink job from the latest savepoint.
// When FlinkCluster is updated with no spec.job.fromSavepoint, or job is restarted from the failed state,
// Flink job will be restored from the latest savepoint created by the operator.
//
// case 3) When latest created savepoint is unavailable, use the savepoint from which current job was restored.
func convertFromSavepoint(jobSpec *v1beta1.JobSpec, jobStatus *v1beta1.JobStatus, revision *v1beta1.RevisionStatus) *string {
	switch {
	// Creating for the first time
	case jobStatus == nil:
		if !isBlank(jobSpec.FromSavepoint) {
			return jobSpec.FromSavepoint
		}
		return nil
	// Updating with FromSavepoint provided
	case revision.IsUpdateTriggered() && !isBlank(jobSpec.FromSavepoint):
		return jobSpec.FromSavepoint
	// Latest savepoint
	case jobStatus.SavepointLocation != "":
		return &jobStatus.SavepointLocation
	// The savepoint from which current job was restored
	case jobStatus.FromSavepoint != "":
		return &jobStatus.FromSavepoint
	}
	return nil
}

// Copy any non-duplicate volume mounts to the specified initContainers
func ensureVolumeMountsInitContainer(initContainers []corev1.Container, volumeMounts []corev1.VolumeMount) []corev1.Container {
	var updatedInitContainers = []corev1.Container{}
	for _, initContainer := range initContainers {
		for _, mounts := range volumeMounts {
			var conflict = false
			for _, mount := range initContainer.VolumeMounts {
				if mounts.MountPath == mount.MountPath {
					conflict = true
					break
				}
			}
			if !conflict {
				initContainer.VolumeMounts =
					append(initContainer.VolumeMounts, mounts)
			}
		}
		updatedInitContainers = append(updatedInitContainers, initContainer)
	}
	return updatedInitContainers
}

func setGSAEnv(initContainers []corev1.Container, saMount *corev1.VolumeMount, saEnv *corev1.EnvVar) []corev1.Container {
	updatedInitContainers := []corev1.Container{}
	for _, initContainer := range initContainers {
		if saEnv != nil {
			initContainer.Env = append(initContainer.Env, *saEnv)
		}
		if saMount != nil {
			initContainer.VolumeMounts = append(initContainer.VolumeMounts, *saMount)
		}
		updatedInitContainers = append(updatedInitContainers, initContainer)
	}
	return updatedInitContainers
}

func convertJobManagerInitContainers(jobManagerSpec *v1beta1.JobManagerSpec, saMount *corev1.VolumeMount, saEnv *corev1.EnvVar) []corev1.Container {
	updatedInitContainers := ensureVolumeMountsInitContainer(jobManagerSpec.InitContainers, jobManagerSpec.VolumeMounts)
	return setGSAEnv(updatedInitContainers, saMount, saEnv)
}

func convertTaskManagerInitContainers(taskSpec *v1beta1.TaskManagerSpec, saMount *corev1.VolumeMount, saEnv *corev1.EnvVar) []corev1.Container {
	updatedInitContainers := ensureVolumeMountsInitContainer(taskSpec.InitContainers, taskSpec.VolumeMounts)
	return setGSAEnv(updatedInitContainers, saMount, saEnv)
}

func convertJobInitContainers(jobSpec *v1beta1.JobSpec, saMount *corev1.VolumeMount, saEnv *corev1.EnvVar) []corev1.Container {
	updatedInitContainers := ensureVolumeMountsInitContainer(jobSpec.InitContainers, jobSpec.VolumeMounts)
	return setGSAEnv(updatedInitContainers, saMount, saEnv)
}

// Converts the FlinkCluster as owner reference for its child resources.
func ToOwnerReference(
	flinkCluster *v1beta1.FlinkCluster) metav1.OwnerReference {
	return metav1.OwnerReference{
		APIVersion:         flinkCluster.APIVersion,
		Kind:               flinkCluster.Kind,
		Name:               flinkCluster.Name,
		UID:                flinkCluster.UID,
		Controller:         &[]bool{true}[0],
		BlockOwnerDeletion: &[]bool{false}[0],
	}
}

// Gets Flink properties
func getFlinkProperties(properties map[string]string) string {
	var keys = make([]string, len(properties))
	i := 0
	for k := range properties {
		keys[i] = k
		i = i + 1
	}
	sort.Strings(keys)
	var builder strings.Builder
	for _, key := range keys {
		builder.WriteString(fmt.Sprintf("%s: %s\n", key, properties[key]))
	}
	return builder.String()
}

var jobManagerIngressHostRegex = regexp.MustCompile(`{{\s*[$]clusterName\s*}}`)

func getJobManagerIngressHost(ingressHostFormat string, clusterName string) string {
	// TODO: Validating webhook should verify hostFormat
	return jobManagerIngressHostRegex.ReplaceAllString(ingressHostFormat, clusterName)
}

// Checks whether the component should be deleted according to the cleanup
// policy. Always return false for session cluster.
func shouldCleanup(
	cluster *v1beta1.FlinkCluster, component string) bool {
	var jobStatus = cluster.Status.Components.Job

	// Session cluster.
	if jobStatus == nil {
		return false
	}

	if cluster.Status.Revision.IsUpdateTriggered() {
		return false
	}

	var action v1beta1.CleanupAction
	switch jobStatus.State {
	case v1beta1.JobStateSucceeded:
		action = cluster.Spec.Job.CleanupPolicy.AfterJobSucceeds
	case v1beta1.JobStateFailed, v1beta1.JobStateLost, v1beta1.JobStateDeployFailed:
		action = cluster.Spec.Job.CleanupPolicy.AfterJobFails
	case v1beta1.JobStateCancelled:
		action = cluster.Spec.Job.CleanupPolicy.AfterJobCancelled
	default:
		return false
	}

	switch action {
	case v1beta1.CleanupActionDeleteCluster:
		return true
	case v1beta1.CleanupActionDeleteTaskManager:
		return component == "TaskManagerStatefulSet"
	}

	return false
}

func calJobParallelism(cluster *v1beta1.FlinkCluster) (int32, error) {
	if cluster.Spec.Job.Parallelism != nil {
		return *cluster.Spec.Job.Parallelism, nil
	}

	value, err := calTaskManagerTaskSlots(cluster)
	if err != nil {
		return 0, err
	}

	parallelism := cluster.Spec.TaskManager.Replicas * value
	return parallelism, nil
}

func calTaskManagerTaskSlots(cluster *v1beta1.FlinkCluster) (int32, error) {
	if ts, ok := cluster.Spec.FlinkProperties["taskmanager.numberOfTaskSlots"]; ok {
		parsed, err := strconv.ParseInt(ts, 10, 32)
		if err != nil {
			return 0, err
		}
		return int32(parsed), nil
	}

	slots := int32(cluster.Spec.TaskManager.Resources.Limits.Cpu().Value()) / 2
	if slots == 0 {
		return 1, nil
	}
	return slots, nil
}

func calFlinkHeapSize(cluster *v1beta1.FlinkCluster) map[string]string {
	jm := cluster.Spec.JobManager
	tm := cluster.Spec.TaskManager

	if jm.MemoryOffHeapRatio == nil || tm.MemoryOffHeapRatio == nil {
		return nil
	}

	var flinkHeapSize = make(map[string]string)

	jmHeapSizeMB := calHeapSize(
		jm.Resources.Limits.Memory().Value(),
		jm.MemoryOffHeapMin.Value(),
		int64(*jm.MemoryOffHeapRatio))
	if jmHeapSizeMB > 0 {
		flinkHeapSize["jobmanager.heap.size"] = strconv.FormatInt(jmHeapSizeMB, 10) + "m"
	}

	tmHeapSizeMB := calHeapSize(
		tm.Resources.Limits.Memory().Value(),
		tm.MemoryOffHeapMin.Value(),
		int64(*tm.MemoryOffHeapRatio))
	if tmHeapSizeMB > 0 {
		flinkHeapSize["taskmanager.heap.size"] = strconv.FormatInt(tmHeapSizeMB, 10) + "m"
	}

	return flinkHeapSize
}

// Converts memory value to the format of divisor and returns ceiling of the value.
func convertResourceMemoryToInt64(memory resource.Quantity, divisor resource.Quantity) int64 {
	return int64(math.Ceil(float64(memory.Value()) / float64(divisor.Value())))
}

// Calculate heap size in MB
func calHeapSize(memSize int64, offHeapMin int64, offHeapRatio int64) int64 {
	var heapSizeMB int64
	offHeapSize := int64(math.Ceil(float64(memSize*offHeapRatio) / 100))
	if offHeapSize < offHeapMin {
		offHeapSize = offHeapMin
	}
	heapSizeCalculated := memSize - offHeapSize
	if heapSizeCalculated > 0 {
		divisor := resource.MustParse("1Mi")
		heapSizeQuantity := resource.NewQuantity(heapSizeCalculated, resource.DecimalSI)
		heapSizeMB = convertResourceMemoryToInt64(*heapSizeQuantity, divisor)
	}
	return heapSizeMB
}

func calProcessMemorySize(memSize, ratio int64) int64 {
	size := int64(math.Ceil(float64((memSize * ratio)) / 100))
	divisor := resource.MustParse("1Mi")
	quantity := resource.NewQuantity(size, resource.DecimalSI)
	return convertResourceMemoryToInt64(*quantity, divisor)
}

// Calculate process memory size in MB
func calFlinkMemoryProcessSize(cluster *v1beta1.FlinkCluster) map[string]string {
	var flinkProcessMemory = make(map[string]string)
	jm := cluster.Spec.JobManager
	tm := cluster.Spec.TaskManager

	jmMemoryLimitByte := jm.Resources.Limits.Memory().Value()
	jmRatio := int64(*jm.MemoryProcessRatio)
	jmSizeMB := calProcessMemorySize(jmMemoryLimitByte, jmRatio)
	if jmSizeMB > 0 {
		flinkProcessMemory["jobmanager.memory.process.size"] = strconv.FormatInt(jmSizeMB, 10) + "m"
	}

	tmMemLimitByte := tm.Resources.Limits.Memory().Value()
	ratio := int64(*tm.MemoryProcessRatio)
	sizeMB := calProcessMemorySize(tmMemLimitByte, ratio)
	if sizeMB > 0 {
		flinkProcessMemory["taskmanager.memory.process.size"] = strconv.FormatInt(sizeMB, 10) + "m"
	}

	return flinkProcessMemory
}

func convertFlinkConfig(clusterName string) (*corev1.Volume, *corev1.VolumeMount) {
	var confVol *corev1.Volume
	var confMount *corev1.VolumeMount
	confVol = &corev1.Volume{
		Name: flinkConfigMapVolume,
		VolumeSource: corev1.VolumeSource{
			ConfigMap: &corev1.ConfigMapVolumeSource{
				LocalObjectReference: corev1.LocalObjectReference{
					Name: getConfigMapName(clusterName),
				},
			},
		},
	}
	confMount = &corev1.VolumeMount{
		Name:      flinkConfigMapVolume,
		MountPath: flinkConfigMapPath,
	}
	return confVol, confMount
}

func convertSubmitJobScript(clusterName string) (*corev1.Volume, *corev1.VolumeMount, *corev1.VolumeMount) {
	confVol := &corev1.Volume{
		Name: flinkConfigMapVolume,
		VolumeSource: corev1.VolumeSource{
			ConfigMap: &corev1.ConfigMapVolumeSource{
				LocalObjectReference: corev1.LocalObjectReference{
					Name: getConfigMapName(clusterName),
				},
			},
		},
	}
	scriptMount := &corev1.VolumeMount{
		Name:      flinkConfigMapVolume,
		MountPath: submitJobScriptPath,
		SubPath:   "submit-job.sh",
	}
	confMount := &corev1.VolumeMount{
		Name:      flinkConfigMapVolume,
		MountPath: path.Join(flinkConfigMapPath, "flink-conf.yaml"),
		SubPath:   "flink-conf.yaml",
	}
	return confVol, scriptMount, confMount
}

func convertHadoopConfig(hadoopConfig *v1beta1.HadoopConfig) (
	*corev1.Volume, *corev1.VolumeMount, *corev1.EnvVar) {
	if hadoopConfig == nil {
		return nil, nil, nil
	}

	var volume = &corev1.Volume{
		Name: hadoopConfigVolume,
		VolumeSource: corev1.VolumeSource{
			ConfigMap: &corev1.ConfigMapVolumeSource{
				LocalObjectReference: corev1.LocalObjectReference{
					Name: hadoopConfig.ConfigMapName,
				},
			},
		},
	}
	var mount = &corev1.VolumeMount{
		Name:      hadoopConfigVolume,
		MountPath: hadoopConfig.MountPath,
		ReadOnly:  true,
	}
	var env = &corev1.EnvVar{
		Name:  "HADOOP_CONF_DIR",
		Value: hadoopConfig.MountPath,
	}
	return volume, mount, env
}

func convertGCPConfig(gcpConfig *v1beta1.GCPConfig) (*corev1.Volume, *corev1.VolumeMount, *corev1.EnvVar) {
	if gcpConfig == nil {
		return nil, nil, nil
	}

	var saConfig = gcpConfig.ServiceAccount
	var saVolume = &corev1.Volume{
		Name: gcpServiceAccountVolume,
		VolumeSource: corev1.VolumeSource{
			Secret: &corev1.SecretVolumeSource{
				SecretName: gcpConfig.ServiceAccount.SecretName,
			},
		},
	}
	var saMount = &corev1.VolumeMount{
		Name:      gcpServiceAccountVolume,
		MountPath: gcpConfig.ServiceAccount.MountPath,
		ReadOnly:  true,
	}
	if !strings.HasSuffix(saMount.MountPath, "/") {
		saMount.MountPath = saMount.MountPath + "/"
	}
	var saEnv = &corev1.EnvVar{
		Name:  "GOOGLE_APPLICATION_CREDENTIALS",
		Value: saMount.MountPath + saConfig.KeyFile,
	}
	return saVolume, saMount, saEnv
}

func getClusterLabels(cluster v1beta1.FlinkCluster) map[string]string {
	return map[string]string{
		"cluster": cluster.Name,
		"app":     "flink",
	}
}

func getServiceAccountName(serviceAccount *string) string {
	if serviceAccount != nil {
		return *serviceAccount
	}

	return ""
}

func getComponentLabels(cluster v1beta1.FlinkCluster, component string) map[string]string {
	return mergeLabels(getClusterLabels(cluster), map[string]string{
		"component": component,
	})
}

func getRevisionHashLabels(r *v1beta1.RevisionStatus) map[string]string {
	return map[string]string{
		RevisionNameLabel: getNextRevisionName(r),
	}
}

func mergeLabels(labels1 map[string]string, labels2 map[string]string) map[string]string {
	var mergedLabels = make(map[string]string)
	for k, v := range labels1 {
		mergedLabels[k] = v
	}
	for k, v := range labels2 {
		mergedLabels[k] = v
	}
	return mergedLabels
}

// getLocalPath puts the URI in the env variable and rewrite the path
// to a local path if the file is remote and returns the local path.
// The entrypoint script of the container will download it before submitting it to Flink.
func getLocalPath(envVars *[]corev1.EnvVar, envName string, filePath string) string {
	var localPath = filePath
	if strings.Contains(filePath, "://") {
		var parts = strings.Split(filePath, "/")
		localPath = path.Join(flinkJobPath, parts[len(parts)-1])
		*envVars = append(*envVars, corev1.EnvVar{
			Name:  envName,
			Value: filePath,
		})
	}

	return localPath
}

const (
	DefaultLog4jConfig = `log4j.rootLogger=INFO, console
log4j.logger.akka=INFO
log4j.logger.org.apache.kafka=INFO
log4j.logger.org.apache.hadoop=INFO
log4j.logger.org.apache.zookeeper=INFO
log4j.appender.console=org.apache.log4j.ConsoleAppender
log4j.appender.console.layout=org.apache.log4j.PatternLayout
log4j.appender.console.layout.ConversionPattern=%d{yyyy-MM-dd HH:mm:ss,SSS} %-5p %-60c %x - %m%n
log4j.logger.org.apache.flink.shaded.akka.org.jboss.netty.channel.DefaultChannelPipeline=ERROR, console`
	DefaultLogbackConfig = `<configuration>
    <appender name="console" class="ch.qos.logback.core.ConsoleAppender">
        <encoder>
            <pattern>%d{yyyy-MM-dd HH:mm:ss.SSS} [%thread] %-5level %logger{60} %X{sourceThread} - %msg%n</pattern>
        </encoder>
    </appender>
    <root level="INFO">
        <appender-ref ref="console"/>
    </root>
    <logger name="akka" level="INFO">
        <appender-ref ref="console"/>
    </logger>
    <logger name="org.apache.kafka" level="INFO">
        <appender-ref ref="console"/>
    </logger>
    <logger name="org.apache.hadoop" level="INFO">
        <appender-ref ref="console"/>
    </logger>
    <logger name="org.apache.zookeeper" level="INFO">
        <appender-ref ref="console"/>
    </logger>
    <logger name="org.apache.flink.shaded.akka.org.jboss.netty.channel.DefaultChannelPipeline" level="ERROR">
        <appender-ref ref="console"/>
    </logger>
</configuration>`
)

// TODO: Wouldn't it be better to create a file, put it in an operator image, and read from them?.
// Provide logging profiles
func getLogConf(spec v1beta1.FlinkClusterSpec) map[string]string {
	result := spec.LogConfig
	if result == nil {
		result = make(map[string]string, 2)
	}
	if _, isPresent := result["log4j-console.properties"]; !isPresent {
		result["log4j-console.properties"] = DefaultLog4jConfig
	}
	if _, isPresent := result["logback-console.xml"]; !isPresent {
		result["logback-console.xml"] = DefaultLogbackConfig
	}
	return result
}<|MERGE_RESOLUTION|>--- conflicted
+++ resolved
@@ -663,21 +663,12 @@
 		jobArgs = append(jobArgs, getLocalPath(&envVars, "FLINK_JOB_JAR_URI", *jobSpec.JarFile))
 	}
 
-<<<<<<< HEAD
-	if jobSpec.PythonFile != nil {
-		jobArgs = append(jobArgs, "--python", getLocalPath(&envVars, "FLINK_JOB_JAR_URI", *jobSpec.PythonFile))
-	}
-
-	if jobSpec.PythonFiles != nil {
-		jobArgs = append(jobArgs, "--pyFiles", getLocalPath(&envVars, "FLINK_JOB_PYTHON_FILES_URI", *jobSpec.PythonFiles))
-=======
 	if jobSpec.PyFile != nil {
-		jobArgs = append(jobArgs, "--python", *jobSpec.PyFile)
+		jobArgs = append(jobArgs, "--python", getLocalPath(&envVars, "FLINK_JOB_JAR_URI", *jobSpec.PyFile))
 	}
 
 	if jobSpec.PyFiles != nil {
-		jobArgs = append(jobArgs, "--pyFiles", *jobSpec.PyFiles)
->>>>>>> e5a0cd73
+		jobArgs = append(jobArgs, "--pyFiles", getLocalPath(&envVars, "FLINK_JOB_PYTHON_FILES_URI", *jobSpec.PyFiles))
 	}
 
 	if jobSpec.PyModule != nil {
