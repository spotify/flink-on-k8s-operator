/*
Copyright 2019 Google LLC.

Licensed under the Apache License, Version 2.0 (the "License");
you may not use this file except in compliance with the License.
You may obtain a copy of the License at

    http://www.apache.org/licenses/LICENSE-2.0

Unless required by applicable law or agreed to in writing, software
distributed under the License is distributed on an "AS IS" BASIS,
WITHOUT WARRANTIES OR CONDITIONS OF ANY KIND, either express or implied.
See the License for the specific language governing permissions and
limitations under the License.
*/

package controllers

import (
	"bytes"
	"context"
	"encoding/json"
	"fmt"
<<<<<<< HEAD
	"github.com/spotify/flink-on-k8s-operator/controllers/flink"
=======
	"io"
>>>>>>> bc6ba7df
	"os"
	"regexp"
	"strconv"
	"strings"
	"time"

	v1beta1 "github.com/spotify/flink-on-k8s-operator/api/v1beta1"
	"github.com/spotify/flink-on-k8s-operator/controllers/history"
	appsv1 "k8s.io/api/apps/v1"
	batchv1 "k8s.io/api/batch/v1"
	corev1 "k8s.io/api/core/v1"
	extensionsv1beta1 "k8s.io/api/extensions/v1beta1"
	"k8s.io/apimachinery/pkg/api/meta"
	"k8s.io/apimachinery/pkg/apis/meta/v1/unstructured"
	"k8s.io/apimachinery/pkg/runtime"
	"k8s.io/client-go/kubernetes"
)

const (
	ControlRetries    = "retries"
	ControlMaxRetries = "3"

	RevisionNameLabel = "flinkoperator.k8s.io/revision-name"

	SavepointRetryIntervalSeconds = 10
)

var (
	jobIdRegexp = regexp.MustCompile("JobID (.*)\n")
)

type UpdateState string
type JobSubmitState string

const (
	UpdateStatePreparing  UpdateState = "Preparing"
	UpdateStateInProgress UpdateState = "InProgress"
	UpdateStateFinished   UpdateState = "Finished"

	JobDeployStateInProgress = "InProgress"
	JobDeployStateSucceeded  = "Succeeded"
	JobDeployStateFailed     = "Failed"
	JobDeployStateUnknown    = "Unknown"
)

type objectForPatch struct {
	Metadata objectMetaForPatch `json:"metadata"`
}

// objectMetaForPatch define object meta struct for patch operation
type objectMetaForPatch struct {
	Annotations map[string]interface{} `json:"annotations"`
}

func getFlinkAPIBaseURL(cluster *v1beta1.FlinkCluster) string {
	clusterDomain := os.Getenv("CLUSTER_DOMAIN")
	if clusterDomain == "" {
		clusterDomain = "cluster.local"
	}

	return fmt.Sprintf(
		"http://%s.%s.svc.%s:%d",
		getJobManagerServiceName(cluster.ObjectMeta.Name),
		cluster.ObjectMeta.Namespace,
		clusterDomain,
		*cluster.Spec.JobManager.Ports.UI)
}

// Gets JobManager ingress name
func getConfigMapName(clusterName string) string {
	return clusterName + "-configmap"
}

// Gets JobManager StatefulSet name
func getJobManagerStatefulSetName(clusterName string) string {
	return clusterName + "-jobmanager"
}

// Gets JobManager service name
func getJobManagerServiceName(clusterName string) string {
	return clusterName + "-jobmanager"
}

// Gets JobManager ingress name
func getJobManagerIngressName(clusterName string) string {
	return clusterName + "-jobmanager"
}

// Gets TaskManager name
func getTaskManagerStatefulSetName(clusterName string) string {
	return clusterName + "-taskmanager"
}

// Gets Job name
func getJobName(clusterName string) string {
	return clusterName + "-job-submitter"
}

// TimeConverter converts between time.Time and string.
type TimeConverter struct{}

// FromString converts string to time.Time.
func (tc *TimeConverter) FromString(timeStr string) time.Time {
	timestamp, err := time.Parse(
		time.RFC3339, timeStr)
	if err != nil {
		panic(fmt.Sprintf("Failed to parse time string: %s", timeStr))
	}
	return timestamp
}

// ToString converts time.Time to string.
func (tc *TimeConverter) ToString(timestamp time.Time) string {
	return timestamp.Format(time.RFC3339)
}

// setTimestamp sets the current timestamp to the target.
func setTimestamp(target *string) {
	var tc = &TimeConverter{}
	var now = time.Now()
	*target = tc.ToString(now)
}

func getTime(timeStr string) time.Time {
	var tc TimeConverter
	return tc.FromString(timeStr)
}

func isBlank(s *string) bool {
	return s == nil || strings.TrimSpace(*s) == ""
}

// Checks whether it is possible to take savepoint.
func canTakeSavepoint(cluster v1beta1.FlinkCluster) bool {
	var jobSpec = cluster.Spec.Job
	var savepointStatus = cluster.Status.Savepoint
	var job = cluster.Status.Components.Job
	return jobSpec != nil && jobSpec.SavepointsDir != nil &&
		!job.IsStopped() &&
		(savepointStatus == nil || savepointStatus.State != v1beta1.SavepointStateInProgress)
}

func shouldStopJob(cluster *v1beta1.FlinkCluster) bool {
	var userControl = cluster.Annotations[v1beta1.ControlAnnotation]
	var cancelRequested = cluster.Spec.Job.CancelRequested
	return userControl == v1beta1.ControlNameJobCancel ||
		(cancelRequested != nil && *cancelRequested)
}

func getFromSavepoint(jobSpec batchv1.JobSpec) string {
	var jobArgs = jobSpec.Template.Spec.Containers[0].Args
	for i, arg := range jobArgs {
		if arg == "--fromSavepoint" && i < len(jobArgs)-1 {
			return jobArgs[i+1]
		}
	}
	return ""
}

// newRevision generates FlinkClusterSpec patch and makes new child ControllerRevision resource with it.
func newRevision(cluster *v1beta1.FlinkCluster, revision int64, collisionCount *int32) (*appsv1.ControllerRevision, error) {
	var patch []byte
	var err error

	// Ignore fields not related to rendering job resource.
	if cluster.Spec.Job != nil {
		clusterClone := cluster.DeepCopy()
		clusterClone.Spec.Job.CleanupPolicy = nil
		clusterClone.Spec.Job.RestartPolicy = nil
		clusterClone.Spec.Job.CancelRequested = nil
		clusterClone.Spec.Job.SavepointGeneration = 0
		patch, err = getPatch(clusterClone)
	} else {
		patch, err = getPatch(cluster)
	}
	if err != nil {
		return nil, err
	}
	cr, err := history.NewControllerRevision(cluster,
		controllerKind,
		cluster.ObjectMeta.Labels,
		runtime.RawExtension{Raw: patch},
		revision,
		collisionCount)
	if err != nil {
		return nil, err
	}
	if cr.ObjectMeta.Annotations == nil {
		cr.ObjectMeta.Annotations = make(map[string]string)
	}
	for key, value := range cluster.Annotations {
		cr.ObjectMeta.Annotations[key] = value
	}
	cr.SetNamespace(cluster.GetNamespace())
	cr.GetLabels()[history.ControllerRevisionManagedByLabel] = cluster.GetName()
	return cr, nil
}

func getPatch(cluster *v1beta1.FlinkCluster) ([]byte, error) {
	str := &bytes.Buffer{}
	err := unstructured.UnstructuredJSONScheme.Encode(cluster, str)

	if err != nil {
		return nil, err
	}
	var raw map[string]interface{}
	json.Unmarshal([]byte(str.Bytes()), &raw)
	objCopy := make(map[string]interface{})
	spec := raw["spec"].(map[string]interface{})
	objCopy["spec"] = spec
	spec["$patch"] = "replace"
	patch, err := json.Marshal(objCopy)
	return patch, err
}

func getNextRevisionNumber(revisions []*appsv1.ControllerRevision) int64 {
	count := len(revisions)
	if count <= 0 {
		return 1
	}
	return revisions[count-1].Revision + 1
}

func getCurrentRevisionName(r *v1beta1.RevisionStatus) string {
	return r.CurrentRevision[:strings.LastIndex(r.CurrentRevision, "-")]
}

func getNextRevisionName(r *v1beta1.RevisionStatus) string {
	return r.NextRevision[:strings.LastIndex(r.NextRevision, "-")]
}

// Compose revision in FlinkClusterStatus with name and number of ControllerRevision
func getRevisionWithNameNumber(cr *appsv1.ControllerRevision) string {
	return fmt.Sprintf("%v-%v", cr.Name, cr.Revision)
}

func getRetryCount(data map[string]string) (string, error) {
	var err error
	var retries, ok = data["retries"]
	if ok {
		retryCount, err := strconv.Atoi(retries)
		if err == nil {
			retryCount++
			retries = strconv.Itoa(retryCount)
		}
	} else {
		retries = "1"
	}
	return retries, err
}

// getNewControlRequest returns new requested control that is not in progress now.
func getNewControlRequest(cluster *v1beta1.FlinkCluster) string {
	var userControl = cluster.Annotations[v1beta1.ControlAnnotation]
	var recorded = cluster.Status
	if recorded.Control == nil || recorded.Control.State != v1beta1.ControlStateInProgress {
		return userControl
	}
	return ""
}

func getControlStatus(controlName string, state string) *v1beta1.FlinkClusterControlStatus {
	var controlStatus = new(v1beta1.FlinkClusterControlStatus)
	controlStatus.Name = controlName
	controlStatus.State = state
	setTimestamp(&controlStatus.UpdateTime)
	return controlStatus
}

func getControlEvent(status v1beta1.FlinkClusterControlStatus) (eventType string, eventReason string, eventMessage string) {
	var msg = status.Message
	if len(msg) > 100 {
		msg = msg[:100] + "..."
	}
	switch status.State {
	case v1beta1.ControlStateInProgress:
		eventType = corev1.EventTypeNormal
		eventReason = "ControlRequested"
		eventMessage = fmt.Sprintf("Requested new user control %v", status.Name)
	case v1beta1.ControlStateSucceeded:
		eventType = corev1.EventTypeNormal
		eventReason = "ControlSucceeded"
		eventMessage = fmt.Sprintf("Succesfully completed user control %v", status.Name)
	case v1beta1.ControlStateFailed:
		eventType = corev1.EventTypeWarning
		eventReason = "ControlFailed"
		if status.Message != "" {
			eventMessage = fmt.Sprintf("User control %v failed: %v", status.Name, msg)
		} else {
			eventMessage = fmt.Sprintf("User control %v failed", status.Name)
		}
	}
	return
}

func getSavepointEvent(status v1beta1.SavepointStatus) (eventType string, eventReason string, eventMessage string) {
	var msg = status.Message
	if len(msg) > 100 {
		msg = msg[:100] + "..."
	}
	var triggerReason = status.TriggerReason
	if triggerReason == v1beta1.SavepointTriggerReasonJobCancel || triggerReason == v1beta1.SavepointTriggerReasonUpdate {
		triggerReason = "for " + triggerReason
	}
	switch status.State {
	case v1beta1.SavepointStateTriggerFailed:
		eventType = corev1.EventTypeWarning
		eventReason = "SavepointFailed"
		eventMessage = fmt.Sprintf("Failed to trigger savepoint %v: %v", triggerReason, msg)
	case v1beta1.SavepointStateInProgress:
		eventType = corev1.EventTypeNormal
		eventReason = "SavepointTriggered"
		eventMessage = fmt.Sprintf("Triggered savepoint %v: triggerID %v.", triggerReason, status.TriggerID)
	case v1beta1.SavepointStateSucceeded:
		eventType = corev1.EventTypeNormal
		eventReason = "SavepointCreated"
		eventMessage = "Successfully savepoint created"
	case v1beta1.SavepointStateFailed:
		eventType = corev1.EventTypeWarning
		eventReason = "SavepointFailed"
		eventMessage = fmt.Sprintf("Savepoint creation failed: %v", msg)
	}
	return
}

func isUserControlFinished(controlStatus *v1beta1.FlinkClusterControlStatus) bool {
	return controlStatus.State == v1beta1.ControlStateSucceeded ||
		controlStatus.State == v1beta1.ControlStateFailed
}

// Check time has passed
func hasTimeElapsed(timeToCheckStr string, now time.Time, intervalSec int) bool {
	tc := &TimeConverter{}
	timeToCheck := tc.FromString(timeToCheckStr)
	intervalPassedTime := timeToCheck.Add(time.Duration(int64(intervalSec) * int64(time.Second)))
	return now.After(intervalPassedTime)
}

// isComponentUpdated checks whether the component updated.
// If the component is observed as well as the next revision name in status.nextRevision and component's label `flinkoperator.k8s.io/hash` are equal, then it is updated already.
// If the component is not observed and it is required, then it is not updated yet.
// If the component is not observed and it is optional, but it is specified in the spec, then it is not updated yet.
func isComponentUpdated(component runtime.Object, cluster *v1beta1.FlinkCluster) bool {
	if !cluster.Status.Revision.IsUpdateTriggered() {
		return true
	}
	switch o := component.(type) {
	case *appsv1.Deployment:
		if o == nil {
			return false
		}
	case *appsv1.StatefulSet:
		if o == nil {
			return false
		}
	case *corev1.ConfigMap:
		if o == nil {
			return false
		}
	case *corev1.Service:
		if o == nil {
			return false
		}
	case *batchv1.Job:
		if o == nil {
			return cluster.Spec.Job == nil
		}
	case *extensionsv1beta1.Ingress:
		if o == nil {
			return cluster.Spec.JobManager.Ingress == nil
		}
	}

	var labels, err = meta.NewAccessor().Labels(component)
	var nextRevisionName = getNextRevisionName(&cluster.Status.Revision)
	if err != nil {
		return false
	}
	return labels[RevisionNameLabel] == nextRevisionName
}

func areComponentsUpdated(components []runtime.Object, cluster *v1beta1.FlinkCluster) bool {
	for _, c := range components {
		if !isComponentUpdated(c, cluster) {
			return false
		}
	}
	return true
}

func isUpdatedAll(observed ObservedClusterState) bool {
	components := []runtime.Object{
		observed.configMap,
		observed.jmStatefulSet,
		observed.tmStatefulSet,
		observed.jmService,
		observed.jmIngress,
		observed.flinkJobSubmitter.job,
	}
	return areComponentsUpdated(components, observed.cluster)
}

// isClusterUpdateToDate checks whether all cluster components are replaced to next revision.
func isClusterUpdateToDate(observed *ObservedClusterState) bool {
	if !observed.cluster.Status.Revision.IsUpdateTriggered() {
		return true
	}
	components := []runtime.Object{
		observed.configMap,
		observed.jmStatefulSet,
		observed.tmStatefulSet,
		observed.jmService,
	}
	return areComponentsUpdated(components, observed.cluster)
}

// isFlinkAPIReady checks whether cluster is ready to submit job.
func isFlinkAPIReady(list *flink.JobsOverview) bool {
	// If the observed Flink job status list is not nil (e.g., emtpy list),
	// it means Flink REST API server is up and running. It is the source of
	// truth of whether we can submit a job.
	return list != nil
}

// jobStateFinalized returns true, if job state is saved so that it can be resumed later.
func finalSavepointRequested(jobID string, s *v1beta1.SavepointStatus) bool {
	return s != nil && s.JobID == jobID &&
		(s.TriggerReason == v1beta1.SavepointTriggerReasonUpdate ||
			s.TriggerReason == v1beta1.SavepointTriggerReasonJobCancel)
}

func getUpdateState(observed *ObservedClusterState) UpdateState {
	if observed.cluster == nil {
		return ""
	}
	var recorded = observed.cluster.Status
	var revision = recorded.Revision
	var job = recorded.Components.Job
	var jobSpec = observed.cluster.Spec.Job

	if !revision.IsUpdateTriggered() {
		return ""
	}
	switch {
	case !job.UpdateReady(jobSpec, observed.observeTime):
		return UpdateStatePreparing
	case !isClusterUpdateToDate(observed):
		return UpdateStateInProgress
	}
	return UpdateStateFinished
}

func shouldUpdateJob(observed *ObservedClusterState) bool {
	return observed.updateState == UpdateStateInProgress
}

func shouldUpdateCluster(observed *ObservedClusterState) bool {
	var job = observed.cluster.Status.Components.Job
	return !job.IsActive() && observed.updateState == UpdateStateInProgress
}

func getNonLiveHistory(revisions []*appsv1.ControllerRevision, historyLimit int) []*appsv1.ControllerRevision {

	history := append([]*appsv1.ControllerRevision{}, revisions...)
	nonLiveHistory := make([]*appsv1.ControllerRevision, 0)

	historyLen := len(history)
	if historyLen <= historyLimit {
		return nonLiveHistory
	}

	nonLiveHistory = append(nonLiveHistory, history[:(historyLen-historyLimit)]...)
	return nonLiveHistory
}

func getFlinkJobDeploymentState(flinkJobState string) string {
	switch flinkJobState {
	case "INITIALIZING", "CREATED", "RUNNING", "FAILING", "CANCELLING", "RESTARTING", "RECONCILING", "SUSPENDED":
		return v1beta1.JobStateRunning
	case "FINISHED":
		return v1beta1.JobStateSucceeded
	case "CANCELED":
		return v1beta1.JobStateCancelled
	case "FAILED":
		return v1beta1.JobStateFailed
	default:
		return ""
	}
<<<<<<< HEAD
=======
}

func getPodLogs(clientset *kubernetes.Clientset, pod *corev1.Pod) (string, error) {
	if pod == nil {
		return "", fmt.Errorf("no job pod found, even though submission completed")
	}
	pods := clientset.CoreV1().Pods(pod.Namespace)

	req := pods.GetLogs(pod.Name, &corev1.PodLogOptions{})
	podLogs, err := req.Stream(context.TODO())
	if err != nil {
		return "", fmt.Errorf("Failed to get logs for pod %s: %v", pod.Name, err)
	}
	defer podLogs.Close()

	buf := new(bytes.Buffer)
	_, err = io.Copy(buf, podLogs)
	if err != nil {
		return "", fmt.Errorf("error in copy information from pod logs to buf")
	}
	str := buf.String()

	return str, nil
}

// getFlinkJobSubmitLog extract submit result from the pod termination log.
func getFlinkJobSubmitLog(clientset *kubernetes.Clientset, observedPod *corev1.Pod) (*FlinkJobSubmitLog, error) {
	log, err := getPodLogs(clientset, observedPod)
	if err != nil {
		return nil, err
	}

	return getFlinkJobSubmitLogFromString(log)
}

func getFlinkJobSubmitLogFromString(podLog string) (*FlinkJobSubmitLog, error) {
	if result := jobIdRegexp.FindStringSubmatch(podLog); len(result) > 0 {
		return &FlinkJobSubmitLog{JobID: result[1], Message: podLog}, nil
	} else {
		return nil, fmt.Errorf("no job id found")
	}
>>>>>>> bc6ba7df
}<|MERGE_RESOLUTION|>--- conflicted
+++ resolved
@@ -21,11 +21,8 @@
 	"context"
 	"encoding/json"
 	"fmt"
-<<<<<<< HEAD
+	"io"
 	"github.com/spotify/flink-on-k8s-operator/controllers/flink"
-=======
-	"io"
->>>>>>> bc6ba7df
 	"os"
 	"regexp"
 	"strconv"
@@ -514,8 +511,6 @@
 	default:
 		return ""
 	}
-<<<<<<< HEAD
-=======
 }
 
 func getPodLogs(clientset *kubernetes.Clientset, pod *corev1.Pod) (string, error) {
@@ -551,11 +546,10 @@
 	return getFlinkJobSubmitLogFromString(log)
 }
 
-func getFlinkJobSubmitLogFromString(podLog string) (*FlinkJobSubmitLog, error) {
+func getFlinkJobSubmitLogFromString(podLog string) (*SubmitterLog, error) {
 	if result := jobIdRegexp.FindStringSubmatch(podLog); len(result) > 0 {
-		return &FlinkJobSubmitLog{JobID: result[1], Message: podLog}, nil
+		return &SubmitterLog{JobID: result[1], Message: podLog}, nil
 	} else {
 		return nil, fmt.Errorf("no job id found")
 	}
->>>>>>> bc6ba7df
 }