--- conflicted
+++ resolved
@@ -20,7 +20,6 @@
 	"bytes"
 	"encoding/json"
 	"fmt"
-<<<<<<< HEAD
 	"os"
 	"strconv"
 	"strings"
@@ -29,11 +28,6 @@
 	v1beta1 "github.com/spotify/flink-on-k8s-operator/api/v1beta1"
 	"github.com/spotify/flink-on-k8s-operator/controllers/history"
 	"gopkg.in/yaml.v2"
-=======
-	"github.com/googlecloudplatform/flink-operator/api/v1beta1"
-	"github.com/googlecloudplatform/flink-operator/controllers/flinkclient"
-	"github.com/googlecloudplatform/flink-operator/controllers/history"
->>>>>>> 57d0b7c7
 	appsv1 "k8s.io/api/apps/v1"
 	batchv1 "k8s.io/api/batch/v1"
 	corev1 "k8s.io/api/core/v1"
@@ -163,28 +157,11 @@
 		(savepointStatus == nil || savepointStatus.State != v1beta1.SavepointStateInProgress)
 }
 
-<<<<<<< HEAD
-// shouldRestartJob returns true if the controller should restart failed or lost job.
-func shouldRestartJob(
-	restartPolicy *v1beta1.JobRestartPolicy,
-	jobStatus *v1beta1.JobStatus) bool {
-	return restartPolicy != nil &&
-		*restartPolicy == v1beta1.JobRestartPolicyFromSavepointOnFailure &&
-		isJobFailed(jobStatus) &&
-		len(jobStatus.SavepointLocation) > 0
-}
-
-func shouldUpdateJob(observed ObservedClusterState) bool {
-	var jobStatus = observed.cluster.Status.Components.Job
-	var readyToUpdate = jobStatus == nil || isJobStopped(jobStatus) || isSavepointUpToDate(observed.observeTime, *jobStatus)
-	return isUpdateTriggered(observed.cluster.Status) && readyToUpdate
-=======
 func shouldStopJob(cluster *v1beta1.FlinkCluster) bool {
 	var userControl = cluster.Annotations[v1beta1.ControlAnnotation]
 	var cancelRequested = cluster.Spec.Job.CancelRequested
 	return userControl == v1beta1.ControlNameJobCancel ||
 		(cancelRequested != nil && *cancelRequested)
->>>>>>> 57d0b7c7
 }
 
 func getFromSavepoint(jobSpec batchv1.JobSpec) string {
@@ -363,43 +340,6 @@
 	return
 }
 
-<<<<<<< HEAD
-func isJobActive(status *v1beta1.JobStatus) bool {
-	return status != nil &&
-		(status.State == v1beta1.JobStateRunning || status.State == v1beta1.JobStatePending)
-}
-
-func isJobFailed(status *v1beta1.JobStatus) bool {
-	return status != nil &&
-		(status.State == v1beta1.JobStateFailed || status.State == v1beta1.JobStateLost)
-}
-
-func isJobStopped(status *v1beta1.JobStatus) bool {
-	return status != nil &&
-		(status.State == v1beta1.JobStateSucceeded ||
-			status.State == v1beta1.JobStateFailed ||
-			status.State == v1beta1.JobStateCancelled ||
-			status.State == v1beta1.JobStateSuspended ||
-			status.State == v1beta1.JobStateLost)
-}
-
-func isJobCancelRequested(cluster v1beta1.FlinkCluster) bool {
-	var userControl = cluster.Annotations[v1beta1.ControlAnnotation]
-	var cancelRequested = cluster.Spec.Job.CancelRequested
-	return userControl == v1beta1.ControlNameJobCancel ||
-		(cancelRequested != nil && *cancelRequested)
-}
-
-func isJobTerminated(restartPolicy *v1beta1.JobRestartPolicy, jobStatus *v1beta1.JobStatus) bool {
-	return isJobStopped(jobStatus) && !shouldRestartJob(restartPolicy, jobStatus)
-}
-
-func isUpdateTriggered(status v1beta1.FlinkClusterStatus) bool {
-	return status.CurrentRevision != status.NextRevision
-}
-
-=======
->>>>>>> 57d0b7c7
 func isUserControlFinished(controlStatus *v1beta1.FlinkClusterControlStatus) bool {
 	return controlStatus.State == v1beta1.ControlStateSucceeded ||
 		controlStatus.State == v1beta1.ControlStateFailed
