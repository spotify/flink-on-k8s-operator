/*
Copyright 2019 Google LLC.

Licensed under the Apache License, Version 2.0 (the "License");
you may not use this file except in compliance with the License.
You may obtain a copy of the License at

    http://www.apache.org/licenses/LICENSE-2.0

Unless required by applicable law or agreed to in writing, software
distributed under the License is distributed on an "AS IS" BASIS,
WITHOUT WARRANTIES OR CONDITIONS OF ANY KIND, either express or implied.
See the License for the specific language governing permissions and
limitations under the License.
*/

package controllers

import (
	"context"
	"errors"
	"fmt"
	"reflect"
	"time"

	metav1 "k8s.io/apimachinery/pkg/apis/meta/v1"
	"k8s.io/apimachinery/pkg/runtime"
	"k8s.io/apimachinery/pkg/types"
	"k8s.io/client-go/tools/record"
	"k8s.io/client-go/util/retry"
<<<<<<< HEAD
=======
	"time"
>>>>>>> 57d0b7c7

	"github.com/go-logr/logr"
	v1beta1 "github.com/spotify/flink-on-k8s-operator/api/v1beta1"
	"github.com/spotify/flink-on-k8s-operator/controllers/batchscheduler"
	"github.com/spotify/flink-on-k8s-operator/controllers/flink"
	"github.com/spotify/flink-on-k8s-operator/controllers/model"

	appsv1 "k8s.io/api/apps/v1"
	batchv1 "k8s.io/api/batch/v1"
	corev1 "k8s.io/api/core/v1"
	extensionsv1beta1 "k8s.io/api/extensions/v1beta1"
	ctrl "sigs.k8s.io/controller-runtime"
	"sigs.k8s.io/controller-runtime/pkg/client"
)

// ClusterReconciler takes actions to drive the observed state towards the
// desired state.
type ClusterReconciler struct {
	k8sClient   client.Client
	flinkClient *flink.Client
	context     context.Context
	log         logr.Logger
	observed    ObservedClusterState
	desired     model.DesiredClusterState
	recorder    record.EventRecorder
}

const JobCheckInterval = 10 * time.Second

var requeueResult = ctrl.Result{RequeueAfter: JobCheckInterval, Requeue: true}

// Compares the desired state and the observed state, if there is a difference,
// takes actions to drive the observed state towards the desired state.
func (reconciler *ClusterReconciler) reconcile() (ctrl.Result, error) {
	var err error

	// Child resources of the cluster CR will be automatically reclaimed by K8S.
	if reconciler.observed.cluster == nil {
		reconciler.log.Info("The cluster has been deleted, no action to take")
		return ctrl.Result{}, nil
	}

	if shouldUpdateCluster(&reconciler.observed) {
		reconciler.log.Info("The cluster update is in progress")
	}
	// If batch-scheduling enabled
	if reconciler.observed.cluster.Spec.BatchSchedulerName != nil &&
		*reconciler.observed.cluster.Spec.BatchSchedulerName != "" {
		scheduler, err := batchscheduler.GetScheduler(*reconciler.observed.cluster.Spec.BatchSchedulerName)
		if err != nil {
			return ctrl.Result{}, err
		}

		err = scheduler.Schedule(reconciler.observed.cluster, &reconciler.desired)
		if err != nil {
			return ctrl.Result{}, err
		}
	}

	err = reconciler.reconcileConfigMap()
	if err != nil {
		return ctrl.Result{}, err
	}

	err = reconciler.reconcileJobManagerStatefulSet()
	if err != nil {
		return ctrl.Result{}, err
	}

	err = reconciler.reconcileJobManagerService()
	if err != nil {
		return ctrl.Result{}, err
	}

	err = reconciler.reconcileJobManagerIngress()
	if err != nil {
		return ctrl.Result{}, err
	}

	err = reconciler.reconcileTaskManagerStatefulSet()
	if err != nil {
		return ctrl.Result{}, err
	}

	err = reconciler.reconcilePersistentVolumeClaims()
	if err != nil {
		return ctrl.Result{}, err
	}

	result, err := reconciler.reconcileJob()
	if err != nil {
		return ctrl.Result{}, err
	}

	return result, nil
}

func (reconciler *ClusterReconciler) reconcileJobManagerStatefulSet() error {
	return reconciler.reconcileStatefulSet(
		"JobManager",
		reconciler.desired.JmStatefulSet,
		reconciler.observed.jmStatefulSet)
}

func (reconciler *ClusterReconciler) reconcileTaskManagerStatefulSet() error {
	return reconciler.reconcileStatefulSet(
		"TaskManager",
		reconciler.desired.TmStatefulSet,
		reconciler.observed.tmStatefulSet)
}

func (reconciler *ClusterReconciler) reconcileStatefulSet(
	component string,
	desiredStatefulSet *appsv1.StatefulSet,
	observedStatefulSet *appsv1.StatefulSet) error {
	var log = reconciler.log.WithValues("component", component)

	if desiredStatefulSet != nil && observedStatefulSet == nil {
		return reconciler.createStatefulSet(desiredStatefulSet, component)
	}

	if desiredStatefulSet != nil && observedStatefulSet != nil {
		var cluster = reconciler.observed.cluster
		if shouldUpdateCluster(&reconciler.observed) && !isComponentUpdated(observedStatefulSet, cluster) {
			updateComponent := fmt.Sprintf("%v StatefulSet", component)
			var err error
			if *reconciler.observed.cluster.Spec.RecreateOnUpdate {
				err = reconciler.deleteOldComponent(desiredStatefulSet, observedStatefulSet, updateComponent)
			} else {
				err = reconciler.updateComponent(desiredStatefulSet, updateComponent)
			}
			if err != nil {
				return err
			}
			return nil
		}
		log.Info("StatefulSet already exists, no action")
		return nil
	}

	if desiredStatefulSet == nil && observedStatefulSet != nil {
		return reconciler.deleteStatefulSet(observedStatefulSet, component)
	}

	return nil
}

func (reconciler *ClusterReconciler) createStatefulSet(
	statefulSet *appsv1.StatefulSet, component string) error {
	var context = reconciler.context
	var log = reconciler.log.WithValues("component", component)
	var k8sClient = reconciler.k8sClient

	log.Info("Creating StatefulSet", "StatefulSet", *statefulSet)
	var err = k8sClient.Create(context, statefulSet)
	if err != nil {
		log.Error(err, "Failed to create StatefulSet")
	} else {
		log.Info("StatefulSet created")
	}
	return err
}

func (reconciler *ClusterReconciler) deleteOldComponent(desired client.Object, observed runtime.Object, component string) error {
	var log = reconciler.log.WithValues("component", component)
	if isComponentUpdated(observed, reconciler.observed.cluster) {
		reconciler.log.Info(fmt.Sprintf("%v is already updated, no action", component))
		return nil
	}

	var context = reconciler.context
	var k8sClient = reconciler.k8sClient
	log.Info("Deleting component for update", "component", desired)
	err := k8sClient.Delete(context, desired)
	if err != nil {
		log.Error(err, "Failed to delete component for update")
		return err
	}
	log.Info("Component deleted for update successfully")
	return nil
}

func (reconciler *ClusterReconciler) updateComponent(desired client.Object, component string) error {
	var log = reconciler.log.WithValues("component", component)
	var context = reconciler.context
	var k8sClient = reconciler.k8sClient

	log.Info("Update component", "component", desired)
	err := k8sClient.Update(context, desired)
	if err != nil {
		log.Error(err, "Failed to update component for update")
		return err
	}
	log.Info("Component update successfully")
	return nil
}

func (reconciler *ClusterReconciler) deleteStatefulSet(
	statefulSet *appsv1.StatefulSet, component string) error {
	var context = reconciler.context
	var log = reconciler.log.WithValues("component", component)
	var k8sClient = reconciler.k8sClient

	log.Info("Deleting StatefulSet", "StatefulSet", statefulSet)
	var err = k8sClient.Delete(context, statefulSet)
	err = client.IgnoreNotFound(err)
	if err != nil {
		log.Error(err, "Failed to delete StatefulSet")
	} else {
		log.Info("StatefulSet deleted")
	}
	return err
}

func (reconciler *ClusterReconciler) reconcileJobManagerService() error {
	var desiredJmService = reconciler.desired.JmService
	var observedJmService = reconciler.observed.jmService

	if desiredJmService != nil && observedJmService == nil {
		return reconciler.createService(desiredJmService, "JobManager")
	}

	if desiredJmService != nil && observedJmService != nil {
		var cluster = reconciler.observed.cluster
		if shouldUpdateCluster(&reconciler.observed) && !isComponentUpdated(observedJmService, cluster) {
			// v1.Service API does not handle update correctly when below values are empty.
			desiredJmService.SetResourceVersion(observedJmService.GetResourceVersion())
			desiredJmService.Spec.ClusterIP = observedJmService.Spec.ClusterIP
			var err error
			if *reconciler.observed.cluster.Spec.RecreateOnUpdate {
				err = reconciler.deleteOldComponent(desiredJmService, observedJmService, "JobManager service")
			} else {
				err = reconciler.updateComponent(desiredJmService, "JobManager service")
			}
			if err != nil {
				return err
			}
			return nil
		}
		reconciler.log.Info("JobManager service already exists, no action")
		return nil
	}

	if desiredJmService == nil && observedJmService != nil {
		return reconciler.deleteService(observedJmService, "JobManager")
	}

	return nil
}

func (reconciler *ClusterReconciler) createService(
	service *corev1.Service, component string) error {
	var context = reconciler.context
	var log = reconciler.log.WithValues("component", component)
	var k8sClient = reconciler.k8sClient

	log.Info("Creating service", "resource", *service)
	var err = k8sClient.Create(context, service)
	if err != nil {
		log.Info("Failed to create service", "error", err)
	} else {
		log.Info("Service created")
	}
	return err
}

func (reconciler *ClusterReconciler) deleteService(
	service *corev1.Service, component string) error {
	var context = reconciler.context
	var log = reconciler.log.WithValues("component", component)
	var k8sClient = reconciler.k8sClient

	log.Info("Deleting service", "service", service)
	var err = k8sClient.Delete(context, service)
	err = client.IgnoreNotFound(err)
	if err != nil {
		log.Error(err, "Failed to delete service")
	} else {
		log.Info("service deleted")
	}
	return err
}

func (reconciler *ClusterReconciler) reconcileJobManagerIngress() error {
	var desiredJmIngress = reconciler.desired.JmIngress
	var observedJmIngress = reconciler.observed.jmIngress

	if desiredJmIngress != nil && observedJmIngress == nil {
		return reconciler.createIngress(desiredJmIngress, "JobManager")
	}

	if desiredJmIngress != nil && observedJmIngress != nil {
		var cluster = reconciler.observed.cluster
		if shouldUpdateCluster(&reconciler.observed) && !isComponentUpdated(observedJmIngress, cluster) {
			var err error
			if *reconciler.observed.cluster.Spec.RecreateOnUpdate {
				err = reconciler.deleteOldComponent(desiredJmIngress, observedJmIngress, "JobManager ingress")
			} else {
				err = reconciler.updateComponent(desiredJmIngress, "JobManager ingress")
			}
			if err != nil {
				return err
			}
			return nil
		}
		reconciler.log.Info("JobManager ingress already exists, no action")
		return nil
	}

	if desiredJmIngress == nil && observedJmIngress != nil {
		return reconciler.deleteIngress(observedJmIngress, "JobManager")
	}

	return nil
}

func (reconciler *ClusterReconciler) createIngress(
	ingress *extensionsv1beta1.Ingress, component string) error {
	var context = reconciler.context
	var log = reconciler.log.WithValues("component", component)
	var k8sClient = reconciler.k8sClient

	log.Info("Creating ingress", "resource", *ingress)
	var err = k8sClient.Create(context, ingress)
	if err != nil {
		log.Info("Failed to create ingress", "error", err)
	} else {
		log.Info("Ingress created")
	}
	return err
}

func (reconciler *ClusterReconciler) deleteIngress(
	ingress *extensionsv1beta1.Ingress, component string) error {
	var context = reconciler.context
	var log = reconciler.log.WithValues("component", component)
	var k8sClient = reconciler.k8sClient

	log.Info("Deleting ingress", "ingress", ingress)
	var err = k8sClient.Delete(context, ingress)
	err = client.IgnoreNotFound(err)
	if err != nil {
		log.Error(err, "Failed to delete ingress")
	} else {
		log.Info("Ingress deleted")
	}
	return err
}

func (reconciler *ClusterReconciler) reconcileConfigMap() error {
	var desiredConfigMap = reconciler.desired.ConfigMap
	var observedConfigMap = reconciler.observed.configMap

	if desiredConfigMap != nil && observedConfigMap == nil {
		return reconciler.createConfigMap(desiredConfigMap, "ConfigMap")
	}

	if desiredConfigMap != nil && observedConfigMap != nil {
		var cluster = reconciler.observed.cluster
		if shouldUpdateCluster(&reconciler.observed) && !isComponentUpdated(observedConfigMap, cluster) {
			var err error
			if *reconciler.observed.cluster.Spec.RecreateOnUpdate {
				err = reconciler.deleteOldComponent(desiredConfigMap, observedConfigMap, "ConfigMap")
			} else {
				err = reconciler.updateComponent(desiredConfigMap, "ConfigMap")
			}
			if err != nil {
				return err
			}
			return nil
		}
		reconciler.log.Info("ConfigMap already exists, no action")
		return nil
	}

	if desiredConfigMap == nil && observedConfigMap != nil {
		return reconciler.deleteConfigMap(observedConfigMap, "ConfigMap")
	}

	return nil
}

func (reconciler *ClusterReconciler) createConfigMap(
	cm *corev1.ConfigMap, component string) error {
	var context = reconciler.context
	var log = reconciler.log.WithValues("component", component)
	var k8sClient = reconciler.k8sClient

	log.Info("Creating configMap", "configMap", *cm)
	var err = k8sClient.Create(context, cm)
	if err != nil {
		log.Info("Failed to create configMap", "error", err)
	} else {
		log.Info("ConfigMap created")
	}
	return err
}

func (reconciler *ClusterReconciler) deleteConfigMap(
	cm *corev1.ConfigMap, component string) error {
	var context = reconciler.context
	var log = reconciler.log.WithValues("component", component)
	var k8sClient = reconciler.k8sClient

	log.Info("Deleting configMap", "configMap", cm)
	var err = k8sClient.Delete(context, cm)
	err = client.IgnoreNotFound(err)
	if err != nil {
		log.Error(err, "Failed to delete configMap")
	} else {
		log.Info("ConfigMap deleted")
	}
	return err
}

func (reconciler *ClusterReconciler) reconcilePersistentVolumeClaims() error {
	observed := reconciler.observed
	pvcs := observed.persistentVolumeClaims
	jm := observed.jmStatefulSet
	tm := observed.tmStatefulSet

	for _, pvc := range pvcs.Items {
		if c, ok := pvc.Labels["component"]; ok && c == "jobmanager" && jm != nil {
			reconciler.reconcilePersistentVolumeClaim(&pvc, jm)
		}
		if c, ok := pvc.Labels["component"]; ok && c == "taskmanager" && tm != nil {
			reconciler.reconcilePersistentVolumeClaim(&pvc, tm)
		}
	}

	return nil
}

func (reconciler *ClusterReconciler) reconcilePersistentVolumeClaim(pvc *corev1.PersistentVolumeClaim, sset *appsv1.StatefulSet) error {
	var log = reconciler.log
	ctx := reconciler.context
	k8sClient := reconciler.k8sClient

	if len(pvc.GetOwnerReferences()) != 0 {
		return nil
	}

	patch := fmt.Sprintf(
		`{"metadata":{"ownerReferences":[{"apiVersion":"%s","kind":"%s","name":"%s","uid":"%s","controller":true,"blockOwnerDeletion":false}],"uid":"%s"}}`,
		sset.APIVersion,
		sset.Kind,
		sset.GetName(),
		sset.GetUID(),
		pvc.GetUID(),
	)
	err := k8sClient.Patch(ctx, pvc, client.RawPatch(types.MergePatchType, []byte(patch)))
	if err != nil {
		log.Error(err, "Failed to update PersistentVolumeClaim")
	} else {
		log.Info("PersistentVolumeClaim patched")
	}

	return err
}

func (reconciler *ClusterReconciler) reconcileJob() (ctrl.Result, error) {
	var log = reconciler.log
	var desiredJob = reconciler.desired.Job
	var observed = reconciler.observed
<<<<<<< HEAD
	var observedJob = observed.job
	var recordedJobStatus = observed.cluster.Status.Components.Job
=======
	var recorded = observed.cluster.Status
	var jobSpec = observed.cluster.Spec.Job
	var job = recorded.Components.Job
>>>>>>> 57d0b7c7
	var err error
	var jobID = reconciler.getFlinkJobID()

	// Update status changed via job reconciliation.
	var newSavepointStatus *v1beta1.SavepointStatus
	var newControlStatus *v1beta1.FlinkClusterControlStatus
	defer reconciler.updateStatus(&newSavepointStatus, &newControlStatus)

<<<<<<< HEAD
	// Cancel unexpected jobs
	if len(observed.flinkJobStatus.flinkJobsUnexpected) > 0 {
		log.Info("Cancelling unexpected running job(s)")
		err = reconciler.cancelUnexpectedJobs(false /* takeSavepoint */)
		return requeueResult, err
	}

	// Check if Flink job is active
	activeFlinkJob := isJobActive(recordedJobStatus)

	// Create Flink job submitter
	if desiredJob != nil && !activeFlinkJob {
		// If update triggered, wait until all Flink cluster components are replaced with next revision.
		if !isClusterUpdateToDate(observed) {
			return requeueResult, nil
=======
	// Create new Flink job submitter when starting new job, updating job or restarting job in failure.
	if desiredJob != nil && !job.IsActive() {
		log.Info("Deploying Flink job")

		// TODO: Record event or introduce Condition in CRD status to notify update state pended.
		// https://github.com/kubernetes/apimachinery/blob/57f2a0733447cfd41294477d833cce6580faaca3/pkg/apis/meta/v1/types.go#L1376
		var unexpectedJobs = observed.flinkJob.unexpected
		if len(unexpectedJobs) > 0 {
			// This is an exceptional situation.
			// There should be no jobs because all jobs are terminated in the previous iterations.
			// In this case user should identify the problem so that the job is not executed multiple times unintentionally
			// cause of Flink error, Flink operator error or other unknown error.
			// If user want to proceed, unexpected jobs should be terminated.
			log.Error(errors.New("unexpected jobs found"), "Failed to create job submitter", "unexpected jobs", unexpectedJobs)
			return ctrl.Result{}, nil
>>>>>>> 57d0b7c7
		}

		// Create Flink job submitter
		log.Info("Updating job status to proceed creating new job submitter")
		// Job status must be updated before creating a job submitter to ensure the observed job is the job submitted by the operator.
		err = reconciler.updateJobDeployStatus()
		if err != nil {
			log.Info("Failed to update the job status for job submission")
			return requeueResult, err
		}
		var observedSubmitter = observed.flinkJobSubmitter.job
		if observedSubmitter != nil {
			log.Info("Found old job submitter")
			err = reconciler.deleteJob(observedSubmitter)
			if err != nil {
				return requeueResult, err
			}
		}
		err = reconciler.createJob(desiredJob)

		return requeueResult, err
	}

	if desiredJob != nil && job.IsActive() {
		if job.State == v1beta1.JobStateDeploying {
			log.Info("Job submitter is deployed, wait until completed")
			return requeueResult, nil
		}

		// Suspend or stop job to proceed update.
		if recorded.Revision.IsUpdateTriggered() {
			log.Info("Preparing job update")
			var takeSavepoint = jobSpec.TakeSavepointOnUpdate == nil || *jobSpec.TakeSavepointOnUpdate
			var shouldSuspend = takeSavepoint && isBlank(jobSpec.FromSavepoint)
			if shouldSuspend {
				newSavepointStatus, err = reconciler.trySuspendJob()
			} else if shouldUpdateJob(&observed) {
				err = reconciler.cancelJob()
			}
			return requeueResult, err
		}

		// Trigger savepoint if required.
		if len(jobID) > 0 {
			var savepointTriggerReason = reconciler.shouldTakeSavepoint()
			if savepointTriggerReason != "" {
				newSavepointStatus, err = reconciler.triggerSavepoint(jobID, savepointTriggerReason, false)
			}
			// Get new control status when the savepoint reason matches the requested control.
			var userControl = getNewControlRequest(observed.cluster)
			if userControl == v1beta1.ControlNameSavepoint && savepointTriggerReason == v1beta1.SavepointTriggerReasonUserRequested {
				newControlStatus = getControlStatus(userControl, v1beta1.ControlStateInProgress)
			}
			return requeueResult, err
		}

		log.Info("Job is not finished yet, no action", "jobID", jobID)
		return requeueResult, nil
	}

	// Job cancel requested. Stop Flink job.
	if desiredJob == nil && job.IsActive() {
		log.Info("Stopping job", "jobID", jobID)
		newSavepointStatus, err = reconciler.trySuspendJob()
		var userControl = getNewControlRequest(observed.cluster)
		if userControl == v1beta1.ControlNameJobCancel {
			newControlStatus = getControlStatus(userControl, v1beta1.ControlStateInProgress)
		}
		return requeueResult, err
	}

	if job.IsStopped() {
		log.Info("Job has finished, no action")
	}

	return ctrl.Result{}, nil
}

func (reconciler *ClusterReconciler) createJob(job *batchv1.Job) error {
	var context = reconciler.context
	var log = reconciler.log
	var k8sClient = reconciler.k8sClient

	log.Info("Creating job submitter", "resource", *job)
	var err = k8sClient.Create(context, job)
	if err != nil {
		log.Info("Failed to created job submitter", "error", err)
	} else {
		log.Info("Job submitter created")
	}
	return err
}

func (reconciler *ClusterReconciler) deleteJob(job *batchv1.Job) error {
	var context = reconciler.context
	var log = reconciler.log
	var k8sClient = reconciler.k8sClient

	var deletePolicy = metav1.DeletePropagationBackground
	var deleteOption = client.DeleteOptions{PropagationPolicy: &deletePolicy}

	log.Info("Deleting job submitter", "job", job)
	var err = k8sClient.Delete(context, job, &deleteOption)
	err = client.IgnoreNotFound(err)
	if err != nil {
		log.Error(err, "Failed to delete job submitter")
	} else {
		log.Info("Job submitter deleted")
	}
	return err
}

func (reconciler *ClusterReconciler) getFlinkJobID() string {
	var jobStatus = reconciler.observed.cluster.Status.Components.Job
	if jobStatus != nil && len(jobStatus.ID) > 0 {
		return jobStatus.ID
	}
	return ""
}

func (reconciler *ClusterReconciler) trySuspendJob() (*v1beta1.SavepointStatus, error) {
	var log = reconciler.log
	var recorded = reconciler.observed.cluster.Status
	var jobID = reconciler.getFlinkJobID()

	log.Info("Checking the conditions for progressing")
	var canSuspend = reconciler.canSuspendJob(jobID, recorded.Savepoint)
	if canSuspend {
		log.Info("Triggering savepoint for suspending job")
		var newSavepointStatus, err = reconciler.triggerSavepoint(jobID, v1beta1.SavepointTriggerReasonUpdate, true)
		if err != nil {
			log.Info("Failed to trigger savepoint", "jobID", jobID, "triggerID", newSavepointStatus.TriggerID, "error", err)
		} else {
			log.Info("Successfully savepoint triggered", "jobID", jobID, "triggerID", newSavepointStatus.TriggerID)
		}
		return newSavepointStatus, err
	}

	return nil, nil
}

func (reconciler *ClusterReconciler) cancelJob() error {
	var log = reconciler.log
	var observedFlinkJob = reconciler.observed.flinkJob.status

	log.Info("Stopping Flink job", "", observedFlinkJob)
	var err = reconciler.cancelRunningJobs(false /* takeSavepoint */)
	if err != nil {
		log.Info("Failed to stop Flink job")
		return err
	}

	// TODO: Not to delete the job submitter immediately, and retain the latest ones for inspection.
	var observedSubmitter = reconciler.observed.flinkJobSubmitter.job
	if observedSubmitter != nil {
		var err = reconciler.deleteJob(observedSubmitter)
		if err != nil {
			log.Error(
				err, "Failed to delete job submitter", "job", observedSubmitter)
			return err
		}
	}

	return nil
}

func (reconciler *ClusterReconciler) cancelUnexpectedJobs(
	takeSavepoint bool) error {
	var unexpectedJobs = reconciler.observed.flinkJob.unexpected
	return reconciler.cancelJobs(takeSavepoint, unexpectedJobs)
}

// Cancel running jobs.
func (reconciler *ClusterReconciler) cancelRunningJobs(
	takeSavepoint bool) error {
<<<<<<< HEAD
	var runningJobs = reconciler.observed.flinkJobStatus.flinkJobsUnexpected
	var flinkJob = reconciler.observed.flinkJobStatus.flinkJob
	if flinkJob != nil && flinkJob.Id != "" &&
		getFlinkJobDeploymentState(flinkJob.State) == v1beta1.JobStateRunning {
		runningJobs = append(runningJobs, flinkJob.Id)
=======
	var log = reconciler.log
	var runningJobs = reconciler.observed.flinkJob.unexpected
	var flinkJob = reconciler.observed.flinkJob.status
	if flinkJob != nil && flinkJob.ID != "" &&
		getFlinkJobDeploymentState(flinkJob.Status) == v1beta1.JobStateRunning {
		runningJobs = append(runningJobs, flinkJob.ID)
>>>>>>> 57d0b7c7
	}
	if len(runningJobs) == 0 {
		log.Info("No running Flink jobs to stop.")
		return nil
	}
	return reconciler.cancelJobs(takeSavepoint, runningJobs)
}

// Cancel jobs.
func (reconciler *ClusterReconciler) cancelJobs(
	takeSavepoint bool,
	jobs []string) error {
	var log = reconciler.log
	for _, jobID := range jobs {
		log.Info("Cancel running job", "jobID", jobID)
		var err = reconciler.cancelFlinkJob(jobID, takeSavepoint)
		if err != nil {
			log.Error(err, "Failed to cancel running job", "jobID", jobID)
			return err
		}
	}
	return nil
}

// Takes a savepoint if possible then stops the job.
func (reconciler *ClusterReconciler) cancelFlinkJob(jobID string, takeSavepoint bool) error {
	var log = reconciler.log
	if takeSavepoint && canTakeSavepoint(*reconciler.observed.cluster) {
		log.Info("Taking savepoint before stopping job", "jobID", jobID)
		var err = reconciler.takeSavepoint(jobID)
		if err != nil {
			return err
		}
	}

	var apiBaseURL = getFlinkAPIBaseURL(reconciler.observed.cluster)
	reconciler.log.Info("Stoping job", "jobID", jobID)
	return reconciler.flinkClient.StopJob(apiBaseURL, jobID)
}

// canSuspendJob
func (reconciler *ClusterReconciler) canSuspendJob(jobID string, s *v1beta1.SavepointStatus) bool {
	var log = reconciler.log
	var firstTry = !finalSavepointRequested(jobID, s)
	if firstTry {
		return true
	}

	switch s.State {
	case v1beta1.SavepointStateSucceeded:
		log.Info("Successfully savepoint completed, wait until the job stops")
		return false
	case v1beta1.SavepointStateInProgress:
		log.Info("Savepoint is in progress, wait until it is completed")
		return false
	case v1beta1.SavepointStateTriggerFailed:
		log.Info("Savepoint trigger failed in previous request")
	case v1beta1.SavepointStateFailed:
		log.Info("Savepoint failed on previous request")
	}

	var retryTimeArrived = hasTimeElapsed(s.UpdateTime, time.Now(), SavepointRetryIntervalSeconds)
	if !retryTimeArrived {
		log.Info("Wait until next retry time arrived")
	}
	return retryTimeArrived
}

func (reconciler *ClusterReconciler) shouldTakeSavepoint() string {
	var observed = reconciler.observed
	var cluster = observed.cluster
	var jobSpec = observed.cluster.Spec.Job
	var job = observed.cluster.Status.Components.Job
	var savepoint = observed.cluster.Status.Savepoint
	var newRequestedControl = getNewControlRequest(cluster)

	if !canTakeSavepoint(*reconciler.observed.cluster) {
		return ""
	}

	// Savepoint trigger priority is user request including update and job stop.
	switch {
	// TODO: spec.job.cancelRequested will be deprecated
	// Should stop job with savepoint by user requested control
	case newRequestedControl == v1beta1.ControlNameJobCancel || (jobSpec.CancelRequested != nil && *jobSpec.CancelRequested):
		return v1beta1.SavepointTriggerReasonJobCancel
	// Take savepoint by user request
	case newRequestedControl == v1beta1.ControlNameSavepoint:
		fallthrough
	// TODO: spec.job.savepointGeneration will be deprecated
	case jobSpec.SavepointGeneration > job.SavepointGeneration:
		// Triggered by savepointGeneration increased.
		// When previous savepoint is failed, savepoint trigger by spec.job.savepointGeneration is not possible
		// because the field cannot be increased more.
		// Note: checkSavepointGeneration in flinkcluster_validate.go
		return v1beta1.SavepointTriggerReasonUserRequested
	// Scheduled auto savepoint
	case jobSpec.AutoSavepointSeconds != nil:
		// When previous try was failed, check retry interval.
		if savepoint.IsFailed() && savepoint.TriggerReason == v1beta1.SavepointTriggerReasonScheduled {
			var nextRetryTime = getTime(savepoint.UpdateTime).Add(SavepointRetryIntervalSeconds * time.Second)
			if time.Now().After(nextRetryTime) {
				return v1beta1.SavepointTriggerReasonScheduled
			} else {
				return ""
			}
		}
		// Check if next trigger time arrived.
		var compareTime string
		if len(job.SavepointTime) == 0 {
			compareTime = job.StartTime
		} else {
			compareTime = job.SavepointTime
		}
		var nextTime = getTimeAfterAddedSeconds(compareTime, int64(*jobSpec.AutoSavepointSeconds))
		if time.Now().After(nextTime) {
			return v1beta1.SavepointTriggerReasonScheduled
		}
	}
	return ""
}

// Trigger savepoint for a job then return savepoint status to update.
func (reconciler *ClusterReconciler) triggerSavepoint(jobID string, triggerReason string, cancel bool) (*v1beta1.SavepointStatus, error) {
	var log = reconciler.log
	var cluster = reconciler.observed.cluster
	var apiBaseURL = getFlinkAPIBaseURL(reconciler.observed.cluster)
	var triggerSuccess bool
	var triggerID flinkclient.SavepointTriggerID
	var message string
	var err error

	log.Info(fmt.Sprintf("Trigger savepoint for %s", triggerReason), "jobID", jobID)
	triggerID, err = reconciler.flinkClient.TriggerSavepoint(apiBaseURL, jobID, *cluster.Spec.Job.SavepointsDir, cancel)
	if err != nil {
		// limit message size to 1KiB
		if message = err.Error(); len(message) > 1024 {
			message = message[:1024] + "..."
		}
		triggerSuccess = false
		log.Info("Failed to trigger savepoint", "jobID", jobID, "triggerID", triggerID, "error", err)
	} else {
		triggerSuccess = true
		log.Info("Successfully savepoint triggered", "jobID", jobID, "triggerID", triggerID)
	}
	newSavepointStatus := reconciler.getNewSavepointStatus(triggerID.RequestID, triggerReason, message, triggerSuccess)

	return newSavepointStatus, err
}

// Takes savepoint for a job then update job status with the info.
func (reconciler *ClusterReconciler) takeSavepoint(
	jobID string) error {
	log := reconciler.log
	apiBaseURL := getFlinkAPIBaseURL(reconciler.observed.cluster)

	log.Info("Taking savepoint.", "jobID", jobID)
	status, err := reconciler.flinkClient.TakeSavepoint(apiBaseURL, jobID, *reconciler.observed.cluster.Spec.Job.SavepointsDir)
	log.Info("Savepoint status.", "status", status, "error", err)

	if err == nil && len(status.FailureCause.StackTrace) > 0 {
		err = fmt.Errorf("%s", status.FailureCause.StackTrace)
	}

	if err != nil || !status.Completed {
		log.Info("Failed to take savepoint.", "jobID", jobID)
	}

<<<<<<< HEAD
	statusUpdateErr := reconciler.updateSavepointStatus(*status)
	if statusUpdateErr != nil {
		log.Error(
			statusUpdateErr, "Failed to update savepoint status.", "error", statusUpdateErr)
	}

	return err
}

func (reconciler *ClusterReconciler) updateSavepointTriggerTimeStatus() error {
	var cluster = v1beta1.FlinkCluster{}
	reconciler.observed.cluster.DeepCopyInto(&cluster)
	var jobStatus = cluster.Status.Components.Job
	setTimestamp(&jobStatus.LastSavepointTriggerTime)
	return reconciler.k8sClient.Status().Update(reconciler.context, &cluster)
}

func (reconciler *ClusterReconciler) updateSavepointStatus(
	savepointStatus flink.SavepointStatus) error {
	var cluster = v1beta1.FlinkCluster{}
	reconciler.observed.cluster.DeepCopyInto(&cluster)
	if savepointStatus.IsSuccessful() {
		var jobStatus = cluster.Status.Components.Job
		jobStatus.SavepointGeneration++
		jobStatus.LastSavepointTriggerID = savepointStatus.TriggerID
		jobStatus.SavepointLocation = savepointStatus.Location
		setTimestamp(&jobStatus.LastSavepointTime)
		setTimestamp(&cluster.Status.LastUpdateTime)
	}
	// case in which savepointing is triggered by control annotation
	var controlStatus = cluster.Status.Control
	if controlStatus != nil && controlStatus.Name == v1beta1.ControlNameSavepoint &&
		controlStatus.State == v1beta1.ControlStateProgressing {
		if controlStatus.Details == nil {
			controlStatus.Details = make(map[string]string)
		}
		var retries, err = getRetryCount(controlStatus.Details)
		if err == nil {
			if savepointStatus.IsFailed() || retries != "1" {
				controlStatus.Details[ControlRetries] = retries
			}
		} else {
			reconciler.log.Error(err, "failed to get retries from control status", "control status", controlStatus)
		}
		controlStatus.Details[ControlSavepointTriggerID] = savepointStatus.TriggerID
		controlStatus.Details[ControlJobID] = savepointStatus.JobID
		setTimestamp(&controlStatus.UpdateTime)
	}
	return reconciler.k8sClient.Status().Update(reconciler.context, &cluster)
}

// If job cancellation is failed, fill the status message with error message.
// Then, the state will be transited to the failed by the updater.
func getFailedCancelStatus(cancelErr error) *v1beta1.FlinkClusterControlStatus {
	var state string
	var message string
	var now string
	setTimestamp(&now)
	state = v1beta1.ControlStateProgressing
	// limit message size to 1KiB
	if message = cancelErr.Error(); len(message) > 1024 {
		message = message[:1024] + "..."
	}
	return &v1beta1.FlinkClusterControlStatus{
		Name:       v1beta1.ControlNameJobCancel,
		State:      state,
		UpdateTime: now,
		Message:    message,
	}
}

func (reconciler *ClusterReconciler) updateStatus(ss **v1beta1.SavepointStatus, cs **v1beta1.FlinkClusterControlStatus) {
=======
	return err
}

func (reconciler *ClusterReconciler) updateStatus(
	ss **v1beta1.SavepointStatus, cs **v1beta1.FlinkClusterControlStatus) {
>>>>>>> 57d0b7c7
	var log = reconciler.log

	var savepointStatus = *ss
	var controlStatus = *cs

	if savepointStatus == nil && controlStatus == nil {
		return
	}

	// Record events
	if savepointStatus != nil {
		eventType, eventReason, eventMessage := getSavepointEvent(*savepointStatus)
		reconciler.recorder.Event(reconciler.observed.cluster, eventType, eventReason, eventMessage)
	}
	if controlStatus != nil {
		eventType, eventReason, eventMessage := getControlEvent(*controlStatus)
		reconciler.recorder.Event(reconciler.observed.cluster, eventType, eventReason, eventMessage)
	}

	// Update status
	var clusterClone = reconciler.observed.cluster.DeepCopy()
	var statusUpdateErr error
	retry.RetryOnConflict(retry.DefaultBackoff, func() error {
		var newStatus = &clusterClone.Status
		if savepointStatus != nil {
			newStatus.Savepoint = savepointStatus
		}
		if controlStatus != nil {
			newStatus.Control = controlStatus
		}
		setTimestamp(&newStatus.LastUpdateTime)
		log.Info("Updating cluster status", "clusterClone", clusterClone, "newStatus", newStatus)
		statusUpdateErr = reconciler.k8sClient.Status().Update(reconciler.context, clusterClone)
		if statusUpdateErr == nil {
			return nil
		}
		var clusterUpdated v1beta1.FlinkCluster
		if err := reconciler.k8sClient.Get(
			reconciler.context,
			types.NamespacedName{Namespace: clusterClone.Namespace, Name: clusterClone.Name}, &clusterUpdated); err == nil {
			clusterClone = clusterUpdated.DeepCopy()
		}
		return statusUpdateErr
	})
	if statusUpdateErr != nil {
		log.Error(
			statusUpdateErr, "Failed to update status.", "error", statusUpdateErr)
	}
}

func (reconciler *ClusterReconciler) updateJobDeployStatus() error {
	var log = reconciler.log
	var observedCluster = reconciler.observed.cluster
	var desiredJobSubmitter = reconciler.desired.Job
	var err error

	var clusterClone = observedCluster.DeepCopy()
	var newJob = clusterClone.Status.Components.Job

	// Reset running job information.
	newJob.ID = ""
	newJob.StartTime = ""
	newJob.EndTime = ""

	// Mark as job submitter is deployed.
	setTimestamp(&newJob.DeployTime)
	setTimestamp(&clusterClone.Status.LastUpdateTime)

	// Latest savepoint location should be fromSavepoint.
	var fromSavepoint = getFromSavepoint(desiredJobSubmitter.Spec)
	newJob.FromSavepoint = fromSavepoint
	if newJob.SavepointLocation != "" {
		newJob.SavepointLocation = fromSavepoint
	}

	// Update job status.
	err = reconciler.k8sClient.Status().Update(reconciler.context, clusterClone)
	if err != nil {
		log.Error(
			err, "Failed to update job status for new job submitter", "error", err)
	} else {
		log.Info("Succeeded to update job status for new job submitter.", "job status", newJob)
	}
	return err
}

// getNewSavepointStatus returns newly triggered savepoint status.
func (reconciler *ClusterReconciler) getNewSavepointStatus(triggerID string, triggerReason string, message string, triggerSuccess bool) *v1beta1.SavepointStatus {
	var jobID = reconciler.getFlinkJobID()
	var savepointState string
	var now string
	setTimestamp(&now)

	if triggerSuccess {
		savepointState = v1beta1.SavepointStateInProgress
	} else {
		savepointState = v1beta1.SavepointStateTriggerFailed
	}
	var savepointStatus = &v1beta1.SavepointStatus{
		JobID:         jobID,
		TriggerID:     triggerID,
		TriggerReason: triggerReason,
		TriggerTime:   now,
		UpdateTime:    now,
		Message:       message,
		State:         savepointState,
	}
	return savepointStatus
}

// Convert raw time to object and add `addedSeconds` to it,
// getting a time object for the parsed `rawTime` with `addedSeconds` added to it.
func getTimeAfterAddedSeconds(rawTime string, addedSeconds int64) time.Time {
	var tc = &TimeConverter{}
	var lastTriggerTime = time.Time{}
	if len(rawTime) != 0 {
		lastTriggerTime = tc.FromString(rawTime)
	}
	return lastTriggerTime.Add(time.Duration(addedSeconds * int64(time.Second)))
}<|MERGE_RESOLUTION|>--- conflicted
+++ resolved
@@ -28,10 +28,6 @@
 	"k8s.io/apimachinery/pkg/types"
 	"k8s.io/client-go/tools/record"
 	"k8s.io/client-go/util/retry"
-<<<<<<< HEAD
-=======
-	"time"
->>>>>>> 57d0b7c7
 
 	"github.com/go-logr/logr"
 	v1beta1 "github.com/spotify/flink-on-k8s-operator/api/v1beta1"
@@ -496,14 +492,9 @@
 	var log = reconciler.log
 	var desiredJob = reconciler.desired.Job
 	var observed = reconciler.observed
-<<<<<<< HEAD
-	var observedJob = observed.job
-	var recordedJobStatus = observed.cluster.Status.Components.Job
-=======
 	var recorded = observed.cluster.Status
 	var jobSpec = observed.cluster.Spec.Job
 	var job = recorded.Components.Job
->>>>>>> 57d0b7c7
 	var err error
 	var jobID = reconciler.getFlinkJobID()
 
@@ -512,23 +503,6 @@
 	var newControlStatus *v1beta1.FlinkClusterControlStatus
 	defer reconciler.updateStatus(&newSavepointStatus, &newControlStatus)
 
-<<<<<<< HEAD
-	// Cancel unexpected jobs
-	if len(observed.flinkJobStatus.flinkJobsUnexpected) > 0 {
-		log.Info("Cancelling unexpected running job(s)")
-		err = reconciler.cancelUnexpectedJobs(false /* takeSavepoint */)
-		return requeueResult, err
-	}
-
-	// Check if Flink job is active
-	activeFlinkJob := isJobActive(recordedJobStatus)
-
-	// Create Flink job submitter
-	if desiredJob != nil && !activeFlinkJob {
-		// If update triggered, wait until all Flink cluster components are replaced with next revision.
-		if !isClusterUpdateToDate(observed) {
-			return requeueResult, nil
-=======
 	// Create new Flink job submitter when starting new job, updating job or restarting job in failure.
 	if desiredJob != nil && !job.IsActive() {
 		log.Info("Deploying Flink job")
@@ -544,7 +518,6 @@
 			// If user want to proceed, unexpected jobs should be terminated.
 			log.Error(errors.New("unexpected jobs found"), "Failed to create job submitter", "unexpected jobs", unexpectedJobs)
 			return ctrl.Result{}, nil
->>>>>>> 57d0b7c7
 		}
 
 		// Create Flink job submitter
@@ -720,20 +693,12 @@
 // Cancel running jobs.
 func (reconciler *ClusterReconciler) cancelRunningJobs(
 	takeSavepoint bool) error {
-<<<<<<< HEAD
-	var runningJobs = reconciler.observed.flinkJobStatus.flinkJobsUnexpected
-	var flinkJob = reconciler.observed.flinkJobStatus.flinkJob
+	var log = reconciler.log
+	var runningJobs = reconciler.observed.flinkJob.unexpected
+	var flinkJob = reconciler.observed.flinkJob.status
 	if flinkJob != nil && flinkJob.Id != "" &&
 		getFlinkJobDeploymentState(flinkJob.State) == v1beta1.JobStateRunning {
 		runningJobs = append(runningJobs, flinkJob.Id)
-=======
-	var log = reconciler.log
-	var runningJobs = reconciler.observed.flinkJob.unexpected
-	var flinkJob = reconciler.observed.flinkJob.status
-	if flinkJob != nil && flinkJob.ID != "" &&
-		getFlinkJobDeploymentState(flinkJob.Status) == v1beta1.JobStateRunning {
-		runningJobs = append(runningJobs, flinkJob.ID)
->>>>>>> 57d0b7c7
 	}
 	if len(runningJobs) == 0 {
 		log.Info("No running Flink jobs to stop.")
@@ -902,86 +867,11 @@
 		log.Info("Failed to take savepoint.", "jobID", jobID)
 	}
 
-<<<<<<< HEAD
-	statusUpdateErr := reconciler.updateSavepointStatus(*status)
-	if statusUpdateErr != nil {
-		log.Error(
-			statusUpdateErr, "Failed to update savepoint status.", "error", statusUpdateErr)
-	}
-
-	return err
-}
-
-func (reconciler *ClusterReconciler) updateSavepointTriggerTimeStatus() error {
-	var cluster = v1beta1.FlinkCluster{}
-	reconciler.observed.cluster.DeepCopyInto(&cluster)
-	var jobStatus = cluster.Status.Components.Job
-	setTimestamp(&jobStatus.LastSavepointTriggerTime)
-	return reconciler.k8sClient.Status().Update(reconciler.context, &cluster)
-}
-
-func (reconciler *ClusterReconciler) updateSavepointStatus(
-	savepointStatus flink.SavepointStatus) error {
-	var cluster = v1beta1.FlinkCluster{}
-	reconciler.observed.cluster.DeepCopyInto(&cluster)
-	if savepointStatus.IsSuccessful() {
-		var jobStatus = cluster.Status.Components.Job
-		jobStatus.SavepointGeneration++
-		jobStatus.LastSavepointTriggerID = savepointStatus.TriggerID
-		jobStatus.SavepointLocation = savepointStatus.Location
-		setTimestamp(&jobStatus.LastSavepointTime)
-		setTimestamp(&cluster.Status.LastUpdateTime)
-	}
-	// case in which savepointing is triggered by control annotation
-	var controlStatus = cluster.Status.Control
-	if controlStatus != nil && controlStatus.Name == v1beta1.ControlNameSavepoint &&
-		controlStatus.State == v1beta1.ControlStateProgressing {
-		if controlStatus.Details == nil {
-			controlStatus.Details = make(map[string]string)
-		}
-		var retries, err = getRetryCount(controlStatus.Details)
-		if err == nil {
-			if savepointStatus.IsFailed() || retries != "1" {
-				controlStatus.Details[ControlRetries] = retries
-			}
-		} else {
-			reconciler.log.Error(err, "failed to get retries from control status", "control status", controlStatus)
-		}
-		controlStatus.Details[ControlSavepointTriggerID] = savepointStatus.TriggerID
-		controlStatus.Details[ControlJobID] = savepointStatus.JobID
-		setTimestamp(&controlStatus.UpdateTime)
-	}
-	return reconciler.k8sClient.Status().Update(reconciler.context, &cluster)
-}
-
-// If job cancellation is failed, fill the status message with error message.
-// Then, the state will be transited to the failed by the updater.
-func getFailedCancelStatus(cancelErr error) *v1beta1.FlinkClusterControlStatus {
-	var state string
-	var message string
-	var now string
-	setTimestamp(&now)
-	state = v1beta1.ControlStateProgressing
-	// limit message size to 1KiB
-	if message = cancelErr.Error(); len(message) > 1024 {
-		message = message[:1024] + "..."
-	}
-	return &v1beta1.FlinkClusterControlStatus{
-		Name:       v1beta1.ControlNameJobCancel,
-		State:      state,
-		UpdateTime: now,
-		Message:    message,
-	}
-}
-
-func (reconciler *ClusterReconciler) updateStatus(ss **v1beta1.SavepointStatus, cs **v1beta1.FlinkClusterControlStatus) {
-=======
 	return err
 }
 
 func (reconciler *ClusterReconciler) updateStatus(
 	ss **v1beta1.SavepointStatus, cs **v1beta1.FlinkClusterControlStatus) {
->>>>>>> 57d0b7c7
 	var log = reconciler.log
 
 	var savepointStatus = *ss
