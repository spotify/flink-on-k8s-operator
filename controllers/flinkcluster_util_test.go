--- conflicted
+++ resolved
@@ -17,16 +17,11 @@
 package controllers
 
 import (
-<<<<<<< HEAD
 	"os"
 	"testing"
 	"time"
 
 	"github.com/spotify/flink-on-k8s-operator/controllers/flink"
-=======
-	v1beta1 "github.com/googlecloudplatform/flink-operator/api/v1beta1"
-	"gotest.tools/assert"
->>>>>>> 57d0b7c7
 	appsv1 "k8s.io/api/apps/v1"
 	batchv1 "k8s.io/api/batch/v1"
 	corev1 "k8s.io/api/core/v1"
@@ -34,14 +29,9 @@
 	"k8s.io/apimachinery/pkg/api/resource"
 	metav1 "k8s.io/apimachinery/pkg/apis/meta/v1"
 	"k8s.io/apimachinery/pkg/runtime"
-<<<<<<< HEAD
 
 	v1beta1 "github.com/spotify/flink-on-k8s-operator/api/v1beta1"
 	"gotest.tools/assert"
-=======
-	"os"
-	"testing"
->>>>>>> 57d0b7c7
 )
 
 func TestTimeConverter(t *testing.T) {
@@ -207,84 +197,6 @@
 	assert.Equal(t, take, false)
 }
 
-<<<<<<< HEAD
-func TestShouldUpdateJob(t *testing.T) {
-	// should update
-	var tc = &TimeConverter{}
-	var savepointTime = time.Now()
-	var observeTime = savepointTime.Add(time.Second * 100)
-	var observed = ObservedClusterState{
-		observeTime: observeTime,
-		cluster: &v1beta1.FlinkCluster{
-			Status: v1beta1.FlinkClusterStatus{
-				Components: v1beta1.FlinkClusterComponentsStatus{Job: &v1beta1.JobStatus{
-					State:                    v1beta1.JobStateRunning,
-					LastSavepointTime:        tc.ToString(savepointTime),
-					LastSavepointTriggerTime: tc.ToString(savepointTime),
-					SavepointLocation:        "gs://my-bucket/savepoint-123",
-				}},
-				CurrentRevision: "1", NextRevision: "2",
-			},
-		},
-	}
-	var update = shouldUpdateJob(observed)
-	assert.Equal(t, update, true)
-
-	// should update when update triggered and job failed.
-	observed = ObservedClusterState{
-		cluster: &v1beta1.FlinkCluster{
-			Status: v1beta1.FlinkClusterStatus{
-				Components: v1beta1.FlinkClusterComponentsStatus{Job: &v1beta1.JobStatus{
-					State: v1beta1.JobStateFailed,
-				}},
-				CurrentRevision: "1", NextRevision: "2",
-			},
-		},
-	}
-	update = shouldUpdateJob(observed)
-	assert.Equal(t, update, true)
-
-	// cannot update with old savepoint
-	tc = &TimeConverter{}
-	savepointTime = time.Now()
-	observeTime = savepointTime.Add(time.Second * 500)
-	observed = ObservedClusterState{
-		observeTime: observeTime,
-		cluster: &v1beta1.FlinkCluster{
-			Status: v1beta1.FlinkClusterStatus{
-				Components: v1beta1.FlinkClusterComponentsStatus{Job: &v1beta1.JobStatus{
-					State:                    v1beta1.JobStateRunning,
-					LastSavepointTime:        tc.ToString(savepointTime),
-					LastSavepointTriggerTime: tc.ToString(savepointTime),
-					SavepointLocation:        "gs://my-bucket/savepoint-123",
-				}},
-				CurrentRevision: "1", NextRevision: "2",
-			},
-		},
-	}
-	update = shouldUpdateJob(observed)
-	assert.Equal(t, update, false)
-
-	// cannot update without savepointLocation
-	savepointTime = time.Now()
-	observeTime = savepointTime.Add(time.Second * 500)
-	observed = ObservedClusterState{
-		observeTime: observeTime,
-		cluster: &v1beta1.FlinkCluster{
-			Status: v1beta1.FlinkClusterStatus{
-				Components: v1beta1.FlinkClusterComponentsStatus{Job: &v1beta1.JobStatus{
-					State: v1beta1.JobStateUpdating,
-				}},
-				CurrentRevision: "1", NextRevision: "2",
-			},
-		},
-	}
-	update = shouldUpdateJob(observed)
-	assert.Equal(t, update, false)
-}
-
-=======
->>>>>>> 57d0b7c7
 func TestGetNextRevisionNumber(t *testing.T) {
 	var revisions []*appsv1.ControllerRevision
 	var nextRevision = getNextRevisionNumber(revisions)
@@ -339,78 +251,6 @@
 	assert.Equal(t, update, true)
 }
 
-<<<<<<< HEAD
-func TestIsFlinkAPIReady(t *testing.T) {
-	var observed = ObservedClusterState{
-		cluster: &v1beta1.FlinkCluster{
-			Spec: v1beta1.FlinkClusterSpec{
-				JobManager: v1beta1.JobManagerSpec{Ingress: &v1beta1.JobManagerIngressSpec{}},
-				Job:        &v1beta1.JobSpec{},
-			},
-			Status: v1beta1.FlinkClusterStatus{NextRevision: "cluster-85dc8f749-2"},
-		},
-		configMap:      &corev1.ConfigMap{ObjectMeta: metav1.ObjectMeta{Labels: map[string]string{RevisionNameLabel: "cluster-85dc8f749"}}},
-		jmStatefulSet:  &appsv1.StatefulSet{ObjectMeta: metav1.ObjectMeta{Labels: map[string]string{RevisionNameLabel: "cluster-85dc8f749"}}},
-		tmStatefulSet:  &appsv1.StatefulSet{ObjectMeta: metav1.ObjectMeta{Labels: map[string]string{RevisionNameLabel: "cluster-85dc8f749"}}},
-		jmService:      &corev1.Service{ObjectMeta: metav1.ObjectMeta{Labels: map[string]string{RevisionNameLabel: "cluster-85dc8f749"}}},
-		flinkJobStatus: FlinkJobStatus{flinkJobList: &flink.JobsOverview{}},
-	}
-	var ready = isFlinkAPIReady(observed)
-	assert.Equal(t, ready, true)
-
-	// flinkJobList is nil
-	observed = ObservedClusterState{
-		cluster: &v1beta1.FlinkCluster{
-			Spec: v1beta1.FlinkClusterSpec{
-				JobManager: v1beta1.JobManagerSpec{Ingress: &v1beta1.JobManagerIngressSpec{}},
-				Job:        &v1beta1.JobSpec{},
-			},
-			Status: v1beta1.FlinkClusterStatus{NextRevision: "cluster-85dc8f749-2"},
-		},
-		configMap:     &corev1.ConfigMap{ObjectMeta: metav1.ObjectMeta{Labels: map[string]string{RevisionNameLabel: "cluster-85dc8f749"}}},
-		jmStatefulSet: &appsv1.StatefulSet{ObjectMeta: metav1.ObjectMeta{Labels: map[string]string{RevisionNameLabel: "cluster-85dc8f749"}}},
-		tmStatefulSet: &appsv1.StatefulSet{ObjectMeta: metav1.ObjectMeta{Labels: map[string]string{RevisionNameLabel: "cluster-85dc8f749"}}},
-		jmService:     &corev1.Service{ObjectMeta: metav1.ObjectMeta{Labels: map[string]string{RevisionNameLabel: "cluster-85dc8f749"}}},
-	}
-	ready = isFlinkAPIReady(observed)
-	assert.Equal(t, ready, false)
-
-	// jmStatefulSet is not observed
-	observed = ObservedClusterState{
-		cluster: &v1beta1.FlinkCluster{
-			Spec: v1beta1.FlinkClusterSpec{
-				JobManager: v1beta1.JobManagerSpec{Ingress: &v1beta1.JobManagerIngressSpec{}},
-				Job:        &v1beta1.JobSpec{},
-			},
-			Status: v1beta1.FlinkClusterStatus{NextRevision: "cluster-85dc8f749-2"},
-		},
-		configMap:     &corev1.ConfigMap{ObjectMeta: metav1.ObjectMeta{Labels: map[string]string{RevisionNameLabel: "cluster-85dc8f749"}}},
-		tmStatefulSet: &appsv1.StatefulSet{ObjectMeta: metav1.ObjectMeta{Labels: map[string]string{RevisionNameLabel: "cluster-85dc8f749"}}},
-		jmService:     &corev1.Service{ObjectMeta: metav1.ObjectMeta{Labels: map[string]string{RevisionNameLabel: "cluster-85dc8f749"}}},
-	}
-	ready = isFlinkAPIReady(observed)
-	assert.Equal(t, ready, false)
-
-	// jmStatefulSet is not updated
-	observed = ObservedClusterState{
-		cluster: &v1beta1.FlinkCluster{
-			Spec: v1beta1.FlinkClusterSpec{
-				JobManager: v1beta1.JobManagerSpec{Ingress: &v1beta1.JobManagerIngressSpec{}},
-				Job:        &v1beta1.JobSpec{},
-			},
-			Status: v1beta1.FlinkClusterStatus{NextRevision: "cluster-85dc8f749-2"},
-		},
-		configMap:     &corev1.ConfigMap{ObjectMeta: metav1.ObjectMeta{Labels: map[string]string{RevisionNameLabel: "cluster-85dc8f749"}}},
-		jmStatefulSet: &appsv1.StatefulSet{ObjectMeta: metav1.ObjectMeta{Labels: map[string]string{RevisionNameLabel: "cluster-aa5e3a87z"}}},
-		tmStatefulSet: &appsv1.StatefulSet{ObjectMeta: metav1.ObjectMeta{Labels: map[string]string{RevisionNameLabel: "cluster-85dc8f749"}}},
-		jmService:     &corev1.Service{ObjectMeta: metav1.ObjectMeta{Labels: map[string]string{RevisionNameLabel: "cluster-85dc8f749"}}},
-	}
-	ready = isFlinkAPIReady(observed)
-	assert.Equal(t, ready, false)
-}
-
-=======
->>>>>>> 57d0b7c7
 func TestGetUpdateState(t *testing.T) {
 	var observed = ObservedClusterState{
 		cluster: &v1beta1.FlinkCluster{
@@ -515,57 +355,4 @@
 	historyLimit = 3
 	nonLiveHistory = getNonLiveHistory(revisions, historyLimit)
 	assert.Equal(t, len(nonLiveHistory), 0)
-<<<<<<< HEAD
-}
-
-func TestGetFlinkJobDeploymentState(t *testing.T) {
-	var pod corev1.Pod
-	var submit, expected *FlinkJobSubmitLog
-	var err error
-
-	// success
-	termMsg := `
-jobID: ec74209eb4e3db8ae72db00bd7a830aa
-message: |
-  Successfully submitted!
-  /opt/flink/bin/flink run --jobmanager flinkjobcluster-sample-jobmanager:8081 --class org.apache.flink.streaming.examples.wordcount.WordCount --parallelism 2 --detached ./examples/streaming/WordCount.jar --input ./README.txt
-  Starting execution of program
-  Printing result to stdout. Use --output to specify output path.
-  Job has been submitted with JobID ec74209eb4e3db8ae72db00bd7a830aa
-`
-	expected = &FlinkJobSubmitLog{
-		JobID: "ec74209eb4e3db8ae72db00bd7a830aa",
-		Message: `Successfully submitted!
-/opt/flink/bin/flink run --jobmanager flinkjobcluster-sample-jobmanager:8081 --class org.apache.flink.streaming.examples.wordcount.WordCount --parallelism 2 --detached ./examples/streaming/WordCount.jar --input ./README.txt
-Starting execution of program
-Printing result to stdout. Use --output to specify output path.
-Job has been submitted with JobID ec74209eb4e3db8ae72db00bd7a830aa
-`,
-	}
-	pod = corev1.Pod{
-		Status: corev1.PodStatus{
-			ContainerStatuses: []corev1.ContainerStatus{{
-				State: corev1.ContainerState{
-					Terminated: &corev1.ContainerStateTerminated{
-						Message: termMsg,
-					}}}}}}
-	submit, _ = getFlinkJobSubmitLog(&pod)
-	assert.DeepEqual(t, *submit, *expected)
-
-	// failed: pod not found
-	_, err = getFlinkJobSubmitLog(nil)
-	assert.Error(t, err, "no job pod found, even though submission completed")
-
-	// failed: message not found
-	pod = corev1.Pod{
-		Status: corev1.PodStatus{
-			ContainerStatuses: []corev1.ContainerStatus{{
-				State: corev1.ContainerState{
-					Terminated: &corev1.ContainerStateTerminated{
-						Message: "",
-					}}}}}}
-	_, err = getFlinkJobSubmitLog(&pod)
-	assert.Error(t, err, "job pod found, but no termination log found even though submission completed")
-=======
->>>>>>> 57d0b7c7
 }