/*
Copyright 2019 Google LLC.

Licensed under the Apache License, Version 2.0 (the "License");
you may not use this file except in compliance with the License.
You may obtain a copy of the License at

    http://www.apache.org/licenses/LICENSE-2.0

Unless required by applicable law or agreed to in writing, software
distributed under the License is distributed on an "AS IS" BASIS,
WITHOUT WARRANTIES OR CONDITIONS OF ANY KIND, either express or implied.
See the License for the specific language governing permissions and
limitations under the License.
*/

package controllers

// Updater which updates the status of a cluster based on the status of its
// components.

import (
	"context"
	"encoding/json"
	"fmt"
	"reflect"
	"time"

	metav1 "k8s.io/apimachinery/pkg/apis/meta/v1"
	"k8s.io/apimachinery/pkg/types"

	"github.com/go-logr/logr"
	v1beta1 "github.com/spotify/flink-on-k8s-operator/api/v1beta1"
	appsv1 "k8s.io/api/apps/v1"
	corev1 "k8s.io/api/core/v1"
	"k8s.io/client-go/tools/record"
	"sigs.k8s.io/controller-runtime/pkg/client"
)

// ClusterStatusUpdater updates the status of the FlinkCluster CR.
type ClusterStatusUpdater struct {
	k8sClient client.Client
	context   context.Context
	log       logr.Logger
	recorder  record.EventRecorder
	observed  ObservedClusterState
}

// Compares the current status recorded in the cluster's status field and the
// new status derived from the status of the components, updates the cluster
// status if it is changed, returns the new status.
func (updater *ClusterStatusUpdater) updateStatusIfChanged() (
	bool, error) {
	if updater.observed.cluster == nil {
		updater.log.Info("The cluster has been deleted, no status to update")
		return false, nil
	}

	// Current status recorded in the cluster's status field.
	var oldStatus = v1beta1.FlinkClusterStatus{}
	updater.observed.cluster.Status.DeepCopyInto(&oldStatus)
	oldStatus.LastUpdateTime = ""

	// New status derived from the cluster's components.
	var newStatus = updater.deriveClusterStatus(
		&updater.observed.cluster.Status, &updater.observed)

	// Compare
	var changed = updater.isStatusChanged(oldStatus, newStatus)

	// Update
	if changed {
		updater.log.Info(
			"Status changed",
			"old",
			updater.observed.cluster.Status,
			"new", newStatus)
		updater.createStatusChangeEvents(oldStatus, newStatus)
		var tc = &TimeConverter{}
		newStatus.LastUpdateTime = tc.ToString(time.Now())
		return true, updater.updateClusterStatus(newStatus)
	}

	updater.log.Info("No status change", "state", oldStatus.State)
	return false, nil
}

func (updater *ClusterStatusUpdater) createStatusChangeEvents(
	oldStatus v1beta1.FlinkClusterStatus,
	newStatus v1beta1.FlinkClusterStatus) {
	if oldStatus.Components.JobManagerStatefulSet.State !=
		newStatus.Components.JobManagerStatefulSet.State {
		updater.createStatusChangeEvent(
			"JobManager StatefulSet",
			oldStatus.Components.JobManagerStatefulSet.State,
			newStatus.Components.JobManagerStatefulSet.State)
	}

	// ConfigMap.
	if oldStatus.Components.ConfigMap.State !=
		newStatus.Components.ConfigMap.State {
		updater.createStatusChangeEvent(
			"ConfigMap",
			oldStatus.Components.ConfigMap.State,
			newStatus.Components.ConfigMap.State)
	}

	// JobManager service.
	if oldStatus.Components.JobManagerService.State !=
		newStatus.Components.JobManagerService.State {
		updater.createStatusChangeEvent(
			"JobManager service",
			oldStatus.Components.JobManagerService.State,
			newStatus.Components.JobManagerService.State)
	}

	// JobManager ingress.
	if oldStatus.Components.JobManagerIngress == nil && newStatus.Components.JobManagerIngress != nil {
		updater.createStatusChangeEvent(
			"JobManager ingress", "",
			newStatus.Components.JobManagerIngress.State)
	}
	if oldStatus.Components.JobManagerIngress != nil && newStatus.Components.JobManagerIngress != nil &&
		oldStatus.Components.JobManagerIngress.State != newStatus.Components.JobManagerIngress.State {
		updater.createStatusChangeEvent(
			"JobManager ingress",
			oldStatus.Components.JobManagerIngress.State,
			newStatus.Components.JobManagerIngress.State)
	}

	// TaskManager.
	if oldStatus.Components.TaskManagerStatefulSet.State !=
		newStatus.Components.TaskManagerStatefulSet.State {
		updater.createStatusChangeEvent(
			"TaskManager StatefulSet",
			oldStatus.Components.TaskManagerStatefulSet.State,
			newStatus.Components.TaskManagerStatefulSet.State)
	}

	// Job.
	if oldStatus.Components.Job == nil && newStatus.Components.Job != nil {
		updater.createStatusChangeEvent(
			"Job", "", newStatus.Components.Job.State)
	}
	if oldStatus.Components.Job != nil && newStatus.Components.Job != nil &&
		oldStatus.Components.Job.State != newStatus.Components.Job.State {
		updater.createStatusChangeEvent(
			"Job",
			oldStatus.Components.Job.State,
			newStatus.Components.Job.State)
	}

	// Cluster.
	if oldStatus.State != newStatus.State {
		updater.createStatusChangeEvent("Cluster", oldStatus.State, newStatus.State)
	}

	// Savepoint.
	if newStatus.Savepoint != nil && !reflect.DeepEqual(oldStatus.Savepoint, newStatus.Savepoint) {
		eventType, eventReason, eventMessage := getSavepointEvent(*newStatus.Savepoint)
		updater.recorder.Event(updater.observed.cluster, eventType, eventReason, eventMessage)
	}

	// Control.
	if newStatus.Control != nil && !reflect.DeepEqual(oldStatus.Control, newStatus.Control) {
		eventType, eventReason, eventMessage := getControlEvent(*newStatus.Control)
		updater.recorder.Event(updater.observed.cluster, eventType, eventReason, eventMessage)
	}
}

func (updater *ClusterStatusUpdater) createStatusChangeEvent(
	name string, oldStatus string, newStatus string) {
	if len(oldStatus) == 0 {
		updater.recorder.Event(
			updater.observed.cluster,
			"Normal",
			"StatusUpdate",
			fmt.Sprintf("%v status: %v", name, newStatus))
	} else {
		updater.recorder.Event(
			updater.observed.cluster,
			"Normal",
			"StatusUpdate",
			fmt.Sprintf(
				"%v status changed: %v -> %v", name, oldStatus, newStatus))
	}
}

// TODO: Need to organize
func (updater *ClusterStatusUpdater) deriveClusterStatus(
	recorded *v1beta1.FlinkClusterStatus,
	observed *ObservedClusterState) v1beta1.FlinkClusterStatus {
	var status = v1beta1.FlinkClusterStatus{}
	var runningComponents = 0
	// jmStatefulSet, jmService, tmStatefulSet.
	var totalComponents = 3

	// ConfigMap.
	var observedConfigMap = observed.configMap
	if !isComponentUpdated(observedConfigMap, observed.cluster) && shouldUpdateCluster(observed) {
		recorded.Components.ConfigMap.DeepCopyInto(&status.Components.ConfigMap)
		status.Components.ConfigMap.State = v1beta1.ComponentStateUpdating
	} else if observedConfigMap != nil {
		status.Components.ConfigMap.Name = observedConfigMap.Name
		status.Components.ConfigMap.State = v1beta1.ComponentStateReady
	} else if recorded.Components.ConfigMap.Name != "" {
		status.Components.ConfigMap =
			v1beta1.FlinkClusterComponentState{
				Name:  recorded.Components.ConfigMap.Name,
				State: v1beta1.ComponentStateDeleted,
			}
	}

	// JobManager StatefulSet.
	var observedJmStatefulSet = observed.jmStatefulSet
	if !isComponentUpdated(observedJmStatefulSet, observed.cluster) && shouldUpdateCluster(observed) {
		recorded.Components.JobManagerStatefulSet.DeepCopyInto(&status.Components.JobManagerStatefulSet)
		status.Components.JobManagerStatefulSet.State = v1beta1.ComponentStateUpdating
	} else if observedJmStatefulSet != nil {
		status.Components.JobManagerStatefulSet.Name = observedJmStatefulSet.Name
		status.Components.JobManagerStatefulSet.State = getStatefulSetState(observedJmStatefulSet)
		if status.Components.JobManagerStatefulSet.State == v1beta1.ComponentStateReady {
			runningComponents++
		}
	} else if recorded.Components.JobManagerStatefulSet.Name != "" {
		status.Components.JobManagerStatefulSet =
			v1beta1.FlinkClusterComponentState{
				Name:  recorded.Components.JobManagerStatefulSet.Name,
				State: v1beta1.ComponentStateDeleted,
			}
	}

	// JobManager service.
	var observedJmService = observed.jmService
	if !isComponentUpdated(observedJmService, observed.cluster) && shouldUpdateCluster(observed) {
		recorded.Components.JobManagerService.DeepCopyInto(&status.Components.JobManagerService)
		status.Components.JobManagerService.State = v1beta1.ComponentStateUpdating
	} else if observedJmService != nil {
		var nodePort int32
		var loadBalancerIngress []corev1.LoadBalancerIngress
		state := v1beta1.ComponentStateNotReady

		switch observedJmService.Spec.Type {
		case corev1.ServiceTypeClusterIP:
			if observedJmService.Spec.ClusterIP != "" {
				state = v1beta1.ComponentStateReady
				runningComponents++
			}
		case corev1.ServiceTypeLoadBalancer:
			if len(observedJmService.Status.LoadBalancer.Ingress) > 0 {
				state = v1beta1.ComponentStateReady
				runningComponents++
				loadBalancerIngress = observedJmService.Status.LoadBalancer.Ingress
			}
		case corev1.ServiceTypeNodePort:
			if len(observedJmService.Spec.Ports) > 0 {
				state = v1beta1.ComponentStateReady
				runningComponents++
				for _, port := range observedJmService.Spec.Ports {
					if port.Name == "ui" {
						nodePort = port.NodePort
					}
				}
			}
		}

		status.Components.JobManagerService =
			v1beta1.JobManagerServiceStatus{
				Name:                observedJmService.Name,
				State:               state,
				NodePort:            nodePort,
				LoadBalancerIngress: loadBalancerIngress,
			}
	} else if recorded.Components.JobManagerService.Name != "" {
		status.Components.JobManagerService =
			v1beta1.JobManagerServiceStatus{
				Name:  recorded.Components.JobManagerService.Name,
				State: v1beta1.ComponentStateDeleted,
			}
	}

	// (Optional) JobManager ingress.
	var observedJmIngress = observed.jmIngress
	if !isComponentUpdated(observedJmIngress, observed.cluster) && shouldUpdateCluster(observed) {
		status.Components.JobManagerIngress = &v1beta1.JobManagerIngressStatus{}
		recorded.Components.JobManagerIngress.DeepCopyInto(status.Components.JobManagerIngress)
		status.Components.JobManagerIngress.State = v1beta1.ComponentStateUpdating
	} else if observedJmIngress != nil {
		var state string
		var urls []string
		var useTLS bool
		var useHost bool
		var loadbalancerReady bool

		if len(observedJmIngress.Spec.TLS) > 0 {
			useTLS = true
		}

		if useTLS {
			for _, tls := range observedJmIngress.Spec.TLS {
				for _, host := range tls.Hosts {
					if host != "" {
						urls = append(urls, "https://"+host)
					}
				}
			}
		} else {
			for _, rule := range observedJmIngress.Spec.Rules {
				if rule.Host != "" {
					urls = append(urls, "http://"+rule.Host)
				}
			}
		}
		if len(urls) > 0 {
			useHost = true
		}

		// Check loadbalancer is ready.
		if len(observedJmIngress.Status.LoadBalancer.Ingress) > 0 {
			var addr string
			for _, ingress := range observedJmIngress.Status.LoadBalancer.Ingress {
				// Get loadbalancer address.
				if ingress.Hostname != "" {
					addr = ingress.Hostname
				} else if ingress.IP != "" {
					addr = ingress.IP
				}
				// If ingress spec does not have host, get ip or hostname of loadbalancer.
				if !useHost && addr != "" {
					if useTLS {
						urls = append(urls, "https://"+addr)
					} else {
						urls = append(urls, "http://"+addr)
					}
				}
			}
			// If any ready LB found, state is ready.
			if addr != "" {
				loadbalancerReady = true
			}
		}

		// Jobmanager ingress state become ready when LB for ingress is specified.
		if loadbalancerReady {
			state = v1beta1.ComponentStateReady
		} else {
			state = v1beta1.ComponentStateNotReady
		}

		status.Components.JobManagerIngress =
			&v1beta1.JobManagerIngressStatus{
				Name:  observedJmIngress.Name,
				State: state,
				URLs:  urls,
			}
	} else if recorded.Components.JobManagerIngress != nil &&
		recorded.Components.JobManagerIngress.Name != "" {
		status.Components.JobManagerIngress =
			&v1beta1.JobManagerIngressStatus{
				Name:  recorded.Components.JobManagerIngress.Name,
				State: v1beta1.ComponentStateDeleted,
			}
	}

	// TaskManager StatefulSet.
	var observedTmStatefulSet = observed.tmStatefulSet
	if !isComponentUpdated(observedTmStatefulSet, observed.cluster) && shouldUpdateCluster(observed) {
		recorded.Components.TaskManagerStatefulSet.DeepCopyInto(&status.Components.TaskManagerStatefulSet)
		status.Components.TaskManagerStatefulSet.State = v1beta1.ComponentStateUpdating
	} else if observedTmStatefulSet != nil {
		status.Components.TaskManagerStatefulSet.Name =
			observedTmStatefulSet.Name
		status.Components.TaskManagerStatefulSet.State =
			getStatefulSetState(observedTmStatefulSet)
		if status.Components.TaskManagerStatefulSet.State ==
			v1beta1.ComponentStateReady {
			runningComponents++
		}
	} else if recorded.Components.TaskManagerStatefulSet.Name != "" {
		status.Components.TaskManagerStatefulSet =
			v1beta1.FlinkClusterComponentState{
				Name:  recorded.Components.TaskManagerStatefulSet.Name,
				State: v1beta1.ComponentStateDeleted,
			}
	}

<<<<<<< HEAD
	// (Optional) Job.
	var jobStatus = updater.deriveJobStatus()
	status.Components.Job = jobStatus

=======
>>>>>>> 57d0b7c7
	// Derive the new cluster state.
	switch recorded.State {
	case "", v1beta1.ClusterStateCreating:
		if runningComponents < totalComponents {
			status.State = v1beta1.ClusterStateCreating
			if isJobStopped(jobStatus) {
				var policy = observed.cluster.Spec.Job.CleanupPolicy
				if jobStatus.State == v1beta1.JobStateSucceeded &&
					policy.AfterJobSucceeds != v1beta1.CleanupActionKeepCluster {
					status.State = v1beta1.ClusterStateStopping
				} else if jobStatus.State == v1beta1.JobStateFailed &&
					policy.AfterJobFails != v1beta1.CleanupActionKeepCluster {
					status.State = v1beta1.ClusterStateStopping
				} else if jobStatus.State == v1beta1.JobStateCancelled &&
					policy.AfterJobCancelled != v1beta1.CleanupActionKeepCluster {
					status.State = v1beta1.ClusterStateStopping
				}
			}
		} else {
			status.State = v1beta1.ClusterStateRunning
		}
	case v1beta1.ClusterStateUpdating:
		if shouldUpdateCluster(observed) {
			status.State = v1beta1.ClusterStateUpdating
		} else if runningComponents < totalComponents {
			if recorded.Revision.IsUpdateTriggered() {
				status.State = v1beta1.ClusterStateUpdating
			} else {
				status.State = v1beta1.ClusterStateReconciling
			}
		} else {
			status.State = v1beta1.ClusterStateRunning
		}
	case v1beta1.ClusterStateRunning,
		v1beta1.ClusterStateReconciling:
		var jobStatus = recorded.Components.Job
		if shouldUpdateCluster(observed) {
			status.State = v1beta1.ClusterStateUpdating
<<<<<<< HEAD
		} else if isJobStopped(jobStatus) {
=======
		} else if !recorded.Revision.IsUpdateTriggered() && jobStatus.IsStopped() {
>>>>>>> 57d0b7c7
			var policy = observed.cluster.Spec.Job.CleanupPolicy
			if jobStatus.State == v1beta1.JobStateSucceeded &&
				policy.AfterJobSucceeds != v1beta1.CleanupActionKeepCluster {
				status.State = v1beta1.ClusterStateStopping
			} else if jobStatus.State == v1beta1.JobStateFailed &&
				policy.AfterJobFails != v1beta1.CleanupActionKeepCluster {
				status.State = v1beta1.ClusterStateStopping
			} else if jobStatus.State == v1beta1.JobStateCancelled &&
				policy.AfterJobCancelled != v1beta1.CleanupActionKeepCluster {
				status.State = v1beta1.ClusterStateStopping
			} else {
				status.State = v1beta1.ClusterStateRunning
			}
		} else if runningComponents < totalComponents {
			status.State = v1beta1.ClusterStateReconciling
		} else {
			status.State = v1beta1.ClusterStateRunning
		}
	case v1beta1.ClusterStateStopping,
		v1beta1.ClusterStatePartiallyStopped:
		if shouldUpdateCluster(observed) {
			status.State = v1beta1.ClusterStateUpdating
		} else if runningComponents == 0 {
			status.State = v1beta1.ClusterStateStopped
		} else if runningComponents < totalComponents {
			status.State = v1beta1.ClusterStatePartiallyStopped
		} else {
			status.State = v1beta1.ClusterStateStopping
		}
	case v1beta1.ClusterStateStopped:
		if recorded.Revision.IsUpdateTriggered() {
			status.State = v1beta1.ClusterStateUpdating
		} else {
			status.State = v1beta1.ClusterStateStopped
		}
	default:
		panic(fmt.Sprintf("Unknown cluster state: %v", recorded.State))
	}

<<<<<<< HEAD
	// Savepoint status
	// update savepoint status if it is in progress
	if recorded.Savepoint != nil {
		var newSavepointStatus = recorded.Savepoint.DeepCopy()
		if recorded.Savepoint.State == v1beta1.SavepointStateInProgress && observed.savepoint != nil {
			switch {
			case observed.savepoint.IsSuccessful():
				newSavepointStatus.State = v1beta1.SavepointStateSucceeded
			case observed.savepoint.IsFailed():
				var msg string
				newSavepointStatus.State = v1beta1.SavepointStateFailed
				if observed.savepoint.FailureCause.StackTrace != "" {
					msg = fmt.Sprintf("Savepoint error: %v", observed.savepoint.FailureCause.StackTrace)
				} else if observed.savepointErr != nil {
					msg = fmt.Sprintf("Failed to get triggered savepoint status: %v", observed.savepointErr)
				} else {
					msg = "Failed to get triggered savepoint status"
				}
				if len(msg) > 1024 {
					msg = msg[:1024] + "..."
				}
				newSavepointStatus.Message = msg
				// TODO: organize more making savepoint status
				if newSavepointStatus.TriggerReason == v1beta1.SavepointTriggerReasonUpdate {
					newSavepointStatus.Message =
						"Failed to take savepoint for update. " +
							"The update process is being postponed until a savepoint is available. " + newSavepointStatus.Message
				}
			}
		}
		if newSavepointStatus.State == v1beta1.SavepointStateNotTriggered || newSavepointStatus.State == v1beta1.SavepointStateInProgress {
			var flinkJobID = updater.getFlinkJobID()
			switch {
			case savepointTimeout(newSavepointStatus):
				newSavepointStatus.State = v1beta1.SavepointStateFailed
				newSavepointStatus.Message = "Timed out taking savepoint."
			case isJobStopped(recorded.Components.Job):
				newSavepointStatus.Message = "Flink job is stopped."
				newSavepointStatus.State = v1beta1.SavepointStateFailed
			case !isFlinkAPIReady(*observed):
				newSavepointStatus.Message = "Flink API is not available."
				newSavepointStatus.State = v1beta1.SavepointStateFailed
			case flinkJobID == nil:
				newSavepointStatus.Message = "Flink job is not submitted or identified."
				newSavepointStatus.State = v1beta1.SavepointStateFailed
			case flinkJobID != nil && (recorded.Savepoint.TriggerID != "" && *flinkJobID != recorded.Savepoint.JobID):
				newSavepointStatus.Message = "Savepoint triggered Flink job is lost."
				newSavepointStatus.State = v1beta1.SavepointStateFailed
			}
			// TODO: organize more making savepoint status
			if newSavepointStatus.State == v1beta1.SavepointStateFailed &&
				newSavepointStatus.TriggerReason == v1beta1.SavepointTriggerReasonUpdate {
				newSavepointStatus.Message =
					"Failed to take savepoint for update. " +
						"The update process is being postponed until a savepoint is available. " + newSavepointStatus.Message
			}
		}
		status.Savepoint = newSavepointStatus
	}

	// User requested control
	var userControl = observed.cluster.Annotations[v1beta1.ControlAnnotation]

	// Update job control status in progress
	var controlStatus *v1beta1.FlinkClusterControlStatus
	if recorded.Control != nil && userControl == recorded.Control.Name &&
		recorded.Control.State == v1beta1.ControlStateProgressing {
		controlStatus = recorded.Control.DeepCopy()
		var savepointStatus = status.Savepoint
		switch recorded.Control.Name {
		case v1beta1.ControlNameJobCancel:
			if status.Components.Job.State == v1beta1.JobStateCancelled {
				controlStatus.State = v1beta1.ControlStateSucceeded
				setTimestamp(&controlStatus.UpdateTime)
			} else if isJobTerminated(observed.cluster.Spec.Job.RestartPolicy, recorded.Components.Job) {
				controlStatus.Message = "Aborted job cancellation: Job is terminated."
				controlStatus.State = v1beta1.ControlStateFailed
				setTimestamp(&controlStatus.UpdateTime)
			} else if savepointStatus != nil && savepointStatus.State == v1beta1.SavepointStateFailed {
				controlStatus.Message = "Aborted job cancellation: failed to create savepoint."
				controlStatus.State = v1beta1.ControlStateFailed
				setTimestamp(&controlStatus.UpdateTime)
			} else if recorded.Control.Message != "" {
				controlStatus.State = v1beta1.ControlStateFailed
				setTimestamp(&controlStatus.UpdateTime)
			}
		case v1beta1.ControlNameSavepoint:
			if savepointStatus != nil {
				switch savepointStatus.State {
				case v1beta1.SavepointStateSucceeded:
					controlStatus.State = v1beta1.ControlStateSucceeded
					setTimestamp(&controlStatus.UpdateTime)
				case v1beta1.SavepointStateFailed, v1beta1.SavepointStateTriggerFailed:
					controlStatus.State = v1beta1.ControlStateFailed
					setTimestamp(&controlStatus.UpdateTime)
				}
			}
		}
		// aborted by max retry reach
		var retries = controlStatus.Details[ControlRetries]
		if retries == ControlMaxRetries {
			controlStatus.Message = fmt.Sprintf("Aborted control %v. The maximum number of retries has been reached.", controlStatus.Name)
			controlStatus.State = v1beta1.ControlStateFailed
			setTimestamp(&controlStatus.UpdateTime)
		}
	} else if userControl != "" {
		// Handle new user control.
		updater.log.Info("New user control requested: " + userControl)
		if userControl != v1beta1.ControlNameJobCancel && userControl != v1beta1.ControlNameSavepoint {
			if userControl != "" {
				updater.log.Info(fmt.Sprintf(v1beta1.InvalidControlAnnMsg, v1beta1.ControlAnnotation, userControl))
			}
		} else if recorded.Control != nil && recorded.Control.State == v1beta1.ControlStateProgressing {
			updater.log.Info(fmt.Sprintf(v1beta1.ControlChangeWarnMsg, v1beta1.ControlAnnotation), "current control", recorded.Control.Name, "new control", userControl)
		} else {
			switch userControl {
			case v1beta1.ControlNameSavepoint:
				if observed.cluster.Spec.Job.SavepointsDir == nil || *observed.cluster.Spec.Job.SavepointsDir == "" {
					updater.log.Info(fmt.Sprintf(v1beta1.InvalidSavepointDirMsg, v1beta1.ControlAnnotation))
					break
				} else if isJobStopped(observed.cluster.Status.Components.Job) {
					updater.log.Info(fmt.Sprintf(v1beta1.InvalidJobStateForSavepointMsg, v1beta1.ControlAnnotation))
					break
				}
				// Clear status for new savepoint
				status.Savepoint = getRequestedSavepointStatus(v1beta1.SavepointTriggerReasonUserRequested)
				controlStatus = getNewUserControlStatus(userControl)
			case v1beta1.ControlNameJobCancel:
				if isJobTerminated(observed.cluster.Spec.Job.RestartPolicy, recorded.Components.Job) {
					updater.log.Info(fmt.Sprintf(v1beta1.InvalidJobStateForJobCancelMsg, v1beta1.ControlAnnotation))
					break
				}
				// Savepoint for job-cancel
				var observedSavepoint = observed.cluster.Status.Savepoint
				if observedSavepoint == nil ||
					(observedSavepoint.State != v1beta1.SavepointStateInProgress && observedSavepoint.State != v1beta1.SavepointStateNotTriggered) {
					updater.log.Info("There is no savepoint in progress. Trigger savepoint in reconciler.")
					status.Savepoint = getRequestedSavepointStatus(v1beta1.SavepointTriggerReasonJobCancel)
				} else {
					updater.log.Info("There is a savepoint in progress. Skip new savepoint.")
				}
				controlStatus = getNewUserControlStatus(userControl)
			}
		}
	}
	// Maintain control status if there is no change.
	if recorded.Control != nil && controlStatus == nil {
		controlStatus = recorded.Control.DeepCopy()
	}
	status.Control = controlStatus

	// Handle update.
	var savepointForJobUpdate *v1beta1.SavepointStatus
	switch updateState {
	case UpdateStatePreparing:
		// Even if savepoint has been created for update already, we check the age of savepoint continually.
		// If created savepoint is old and savepoint can be triggered, we should take savepoint again.
		// (e.g., for the case update is not progressed by accidents like network partition)
		if !isSavepointUpToDate(observed.observeTime, *jobStatus) &&
			canTakeSavepoint(*observed.cluster) &&
			(recorded.Savepoint == nil || recorded.Savepoint.State != v1beta1.SavepointStateNotTriggered) {
			// If failed to take savepoint, retry after SavepointRequestRetryIntervalSec.
			if recorded.Savepoint != nil &&
				!hasTimeElapsed(recorded.Savepoint.RequestTime, time.Now(), SavepointRequestRetryIntervalSec) {
				updater.log.Info(fmt.Sprintf("Will retry to trigger savepoint for update, in %v seconds because previous request was failed", SavepointRequestRetryIntervalSec))
			} else {
				status.Savepoint = getRequestedSavepointStatus(v1beta1.SavepointTriggerReasonUpdate)
				updater.log.Info("Savepoint will be triggered for update")
			}
		} else if recorded.Savepoint != nil && recorded.Savepoint.State == v1beta1.SavepointStateInProgress {
			updater.log.Info("Savepoint for update is in progress")
		} else {
			updater.log.Info("Stopping job for update")
		}
	case UpdateStateInProgress:
		updater.log.Info("Updating cluster")
	case UpdateStateFinished:
		status.CurrentRevision = observed.cluster.Status.NextRevision
		updater.log.Info("Finished update")
	}
	if savepointForJobUpdate != nil {
		status.Savepoint = savepointForJobUpdate
	}

	// Update revision status
	status.NextRevision = getRevisionWithNameNumber(observed.revisionStatus.nextRevision)
	if status.CurrentRevision == "" {
		if recorded.CurrentRevision == "" {
			status.CurrentRevision = getRevisionWithNameNumber(observed.revisionStatus.currentRevision)
		} else {
			status.CurrentRevision = recorded.CurrentRevision
		}
	}
	if observed.revisionStatus.collisionCount != 0 {
		status.CollisionCount = new(int32)
		*status.CollisionCount = observed.revisionStatus.collisionCount
	}
=======
	// (Optional) Job.
	// Update job status.
	status.Components.Job = updater.deriveJobStatus()

	// (Optional) Savepoint.
	// Update savepoint status if it is in progress or requested.
	var newJobStatus = status.Components.Job
	status.Savepoint = updater.deriveSavepointStatus(
		&observed.savepoint,
		recorded.Savepoint,
		newJobStatus,
		updater.getFlinkJobID())

	// (Optional) Control.
	// Update user requested control status.
	status.Control = deriveControlStatus(
		observed.cluster,
		status.Savepoint,
		status.Components.Job,
		recorded.Control)

	// Update revision status.
	// When update completed, finish the process by marking CurrentRevision to NextRevision.
	status.Revision = deriveRevisionStatus(
		observed.updateState,
		&observed.revision,
		&recorded.Revision)
>>>>>>> 57d0b7c7

	return status
}

// Gets Flink job ID based on the observed state and the recorded state.
//
// It is possible that the recorded is not nil, but the observed is, due
// to transient error or being skiped as an optimization.
// If this returned nil, it is the state that job is not submitted or not identified yet.
func (updater *ClusterStatusUpdater) getFlinkJobID() *string {
<<<<<<< HEAD
	// Observed from active job manager
	var observedFlinkJob = updater.observed.flinkJobStatus.flinkJob
	if observedFlinkJob != nil && len(observedFlinkJob.Id) > 0 {
		return &observedFlinkJob.Id
=======
	// Observed from active job manager.
	var observedFlinkJob = updater.observed.flinkJob.status
	if observedFlinkJob != nil && len(observedFlinkJob.ID) > 0 {
		return &observedFlinkJob.ID
>>>>>>> 57d0b7c7
	}

	// Observed from job submitter (when Flink API is not ready).
	var observedJobSubmitterLog = updater.observed.flinkJobSubmitter.log
	if observedJobSubmitterLog != nil && observedJobSubmitterLog.JobID != "" {
		return &observedJobSubmitterLog.JobID
	}

	// Recorded.
	var recordedJobStatus = updater.observed.cluster.Status.Components.Job
	if recordedJobStatus != nil && len(recordedJobStatus.ID) > 0 {
		return &recordedJobStatus.ID
	}

	return nil
}

func (updater *ClusterStatusUpdater) deriveJobStatus() *v1beta1.JobStatus {
	var observed = updater.observed
<<<<<<< HEAD
	var observedFlinkJob = observed.flinkJobStatus.flinkJob
	var observedJobStatus = observed.cluster.Status.Components.Job

	if observedJobStatus == nil {
		return nil
	}
	newJobStatus := observedJobStatus.DeepCopy()

	// Flink Job ID
	if observedFlinkJob != nil {
		newJobStatus.ID = observedFlinkJob.Id
		newJobStatus.Name = observedFlinkJob.Name
	}

	if observed.job != nil {
		newJobStatus.SubmitterName = observed.job.Name
	}
=======
	var observedCluster = observed.cluster
	var jobSpec = observedCluster.Spec.Job
	if jobSpec == nil {
		return nil
	}
>>>>>>> 57d0b7c7

	var observedSubmitter = observed.flinkJobSubmitter
	var observedFlinkJob = observed.flinkJob.status
	var observedSavepoint = observed.savepoint
	var recorded = observedCluster.Status
	var savepoint = recorded.Savepoint
	var oldJob = recorded.Components.Job
	var newJob *v1beta1.JobStatus

	// Derive new job state.
	if oldJob != nil {
		newJob = oldJob.DeepCopy()
	} else {
		newJob = new(v1beta1.JobStatus)
	}
	var newJobState string
	var newJobID string
	switch {
<<<<<<< HEAD
	// Updating state
	case isUpdateTriggered(observed.cluster.Status) &&
		(isJobStopped(observedJobStatus) || observed.cluster.Status.State == v1beta1.ClusterStateStopped):
		jobState = v1beta1.JobStateUpdating
	// Already terminated state
	case isJobTerminated(observed.cluster.Spec.Job.RestartPolicy, observedJobStatus):
		jobState = observedJobStatus.State
	// Derive state from the observed Flink job
	case observedFlinkJob != nil:
		jobState = getFlinkJobDeploymentState(observedFlinkJob.State)
		if jobState == "" {
			updater.log.Error(errors.New("failed to determine Flink job deployment state"), "observed flink job status", observedFlinkJob.State)
			jobState = observedJobStatus.State
		}
	// When Flink job not found
	case isFlinkAPIReady(observed):
		switch observedJobStatus.State {
		case v1beta1.JobStateRunning:
			jobState = v1beta1.JobStateLost
		case v1beta1.JobStatePending:
			// Flink job is submitted but not confirmed via job manager yet
			var jobSubmitSucceeded = updater.getFlinkJobID() != nil
			// Flink job submit is in progress
			var jobSubmitInProgress = observed.job != nil &&
				observed.job.Status.Succeeded == 0 &&
				observed.job.Status.Failed == 0
			if jobSubmitSucceeded || jobSubmitInProgress {
				jobState = v1beta1.JobStatePending
				break
			}
			jobState = v1beta1.JobStateFailed
		default:
			jobState = observedJobStatus.State
=======
	case oldJob == nil:
		newJobState = v1beta1.JobStatePending
	case shouldUpdateJob(&observed):
		newJobState = v1beta1.JobStateUpdating
	case oldJob.ShouldRestart(jobSpec):
		newJobState = v1beta1.JobStateRestarting
	case oldJob.IsPending() && oldJob.DeployTime != "":
		newJobState = v1beta1.JobStateDeploying
	case oldJob.IsStopped():
		newJobState = oldJob.State
	// Derive the job state from the observed Flink job, if it exists.
	case observedFlinkJob != nil:
		newJobState = getFlinkJobDeploymentState(observedFlinkJob.Status)
		// Unexpected Flink job state
		if newJobState == "" {
			panic(fmt.Sprintf("Unknown Flink job status: %s", observedFlinkJob.Status))
>>>>>>> 57d0b7c7
		}
		newJobID = observedFlinkJob.ID
	// When Flink job not found in JobManager or JobManager is unavailable
	case isFlinkAPIReady(observed.flinkJob.list):
		if oldJob.State == v1beta1.JobStateRunning {
			newJobState = v1beta1.JobStateLost
			break
		}
		fallthrough
	default:
<<<<<<< HEAD
		if observedJobStatus.State == v1beta1.JobStatePending {
			var jobSubmitFailed = observed.job != nil && observed.job.Status.Failed > 0
			if jobSubmitFailed {
				jobState = v1beta1.JobStateFailed
				break
			}
		}
		jobState = observedJobStatus.State
=======
		if oldJob.State != v1beta1.JobStateDeploying {
			newJobState = oldJob.State
			break
		}
		// Job submitter is deployed but tracking failed.
		var submitterState = observedSubmitter.getState()
		if submitterState == JobDeployStateUnknown {
			newJobState = v1beta1.JobStateLost
			break
		}
		// Case in which the job submission clearly fails even if it is not confirmed by JobManager
		// Job submitter is deployed but failed.
		if submitterState == JobDeployStateFailed {
			newJobState = v1beta1.JobStateDeployFailed
			break
		}
		newJobState = oldJob.State
	}
	newJob.State = newJobState
	if newJobID != "" {
		newJob.ID = newJobID
	}

	// Derived new job status if the state is changed.
	if oldJob == nil || oldJob.State != newJob.State {
		// TODO: It would be ideal to set the times with the timestamp retrieved from the Flink API like /jobs/{job-id}.
		switch {
		case newJob.IsPending():
			newJob.DeployTime = ""
			if newJob.State == v1beta1.JobStateUpdating {
				newJob.RestartCount = 0
			} else if newJob.State == v1beta1.JobStateRestarting {
				newJob.RestartCount++
			}
		case newJob.State == v1beta1.JobStateRunning:
			setTimestamp(&newJob.StartTime)
			newJob.EndTime = ""
			// When job started, the savepoint is not the final state of the job any more.
			if oldJob.FinalSavepoint {
				newJob.FinalSavepoint = false
			}
		case newJob.IsStopped():
			if newJob.EndTime == "" {
				setTimestamp(&newJob.EndTime)
			}
			// When tracking failed, we cannot guarantee if the savepoint is the final job state.
			if newJob.State == v1beta1.JobStateLost && oldJob.FinalSavepoint {
				newJob.FinalSavepoint = false
			}
		}
>>>>>>> 57d0b7c7
	}
	// Update State
	newJobStatus.State = jobState

<<<<<<< HEAD
	// Update Job Status info
	if isJobStopped(newJobStatus) && newJobStatus.CompletionTime.IsZero() {
		now := metav1.Now()
		newJobStatus.CompletionTime = &now
	}

	if isJobFailed(newJobStatus) {
		if len(newJobStatus.FailureReasons) == 0 {
			newJobStatus.FailureReasons = []string{}
			exceptions := observed.flinkJobStatus.flinkJobExceptions
			if exceptions != nil && len(exceptions.Exceptions) > 0 {
				for _, e := range exceptions.Exceptions {
					newJobStatus.FailureReasons = append(newJobStatus.FailureReasons, e.Exception)
				}
			}
			if updater.observed.flinkJobSubmitLog != nil {
				newJobStatus.FailureReasons = append(newJobStatus.FailureReasons, observed.flinkJobSubmitLog.Message)
			}
		}
	}

	// Savepoint
	if observed.savepoint != nil && observed.savepoint.IsSuccessful() {
		newJobStatus.SavepointGeneration++
		newJobStatus.LastSavepointTriggerID = observed.savepoint.TriggerID
		newJobStatus.SavepointLocation = observed.savepoint.Location
		setTimestamp(&newJobStatus.LastSavepointTime)
=======
	// Savepoint
	if observedSavepoint.status != nil && observedSavepoint.status.IsSuccessful() {
		newJob.SavepointGeneration++
		newJob.SavepointLocation = observedSavepoint.status.Location
		if finalSavepointRequested(newJob.ID, savepoint) {
			newJob.FinalSavepoint = true
		}
		// TODO: SavepointTime should be set with the timestamp generated in job manager.
		// Currently savepoint complete timestamp is not included in savepoints API response.
		// Whereas checkpoint API returns the timestamp latest_ack_timestamp.
		// Note: https://ci.apache.org/projects/flink/flink-docs-stable/ops/rest_api.html#jobs-jobid-checkpoints-details-checkpointid
		setTimestamp(&newJob.SavepointTime)
>>>>>>> 57d0b7c7
	}

	return newJob
}

func (updater *ClusterStatusUpdater) isStatusChanged(
	currentStatus v1beta1.FlinkClusterStatus,
	newStatus v1beta1.FlinkClusterStatus) bool {
	var changed = false
	if newStatus.State != currentStatus.State {
		changed = true
		updater.log.Info(
			"Cluster state changed",
			"current",
			currentStatus.State,
			"new",
			newStatus.State)
	}
	if !reflect.DeepEqual(newStatus.Control, currentStatus.Control) {
		updater.log.Info(
			"Control status changed", "current",
			currentStatus.Control,
			"new",
			newStatus.Control)
		changed = true
	}
	if newStatus.Components.ConfigMap !=
		currentStatus.Components.ConfigMap {
		updater.log.Info(
			"ConfigMap status changed",
			"current",
			currentStatus.Components.ConfigMap,
			"new",
			newStatus.Components.ConfigMap)
		changed = true
	}
	if newStatus.Components.JobManagerStatefulSet !=
		currentStatus.Components.JobManagerStatefulSet {
		updater.log.Info(
			"JobManager StatefulSet status changed",
			"current", currentStatus.Components.JobManagerStatefulSet,
			"new",
			newStatus.Components.JobManagerStatefulSet)
		changed = true
	}
	if !reflect.DeepEqual(newStatus.Components.JobManagerService, currentStatus.Components.JobManagerService) {
		updater.log.Info(
			"JobManager service status changed",
			"current",
			currentStatus.Components.JobManagerService,
			"new", newStatus.Components.JobManagerService)
		changed = true
	}
	if currentStatus.Components.JobManagerIngress == nil {
		if newStatus.Components.JobManagerIngress != nil {
			updater.log.Info(
				"JobManager ingress status changed",
				"current",
				"nil",
				"new", *newStatus.Components.JobManagerIngress)
			changed = true
		}
	} else {
		if newStatus.Components.JobManagerIngress.State != currentStatus.Components.JobManagerIngress.State {
			updater.log.Info(
				"JobManager ingress status changed",
				"current",
				*currentStatus.Components.JobManagerIngress,
				"new",
				*newStatus.Components.JobManagerIngress)
			changed = true
		}
	}
	if newStatus.Components.TaskManagerStatefulSet !=
		currentStatus.Components.TaskManagerStatefulSet {
		updater.log.Info(
			"TaskManager StatefulSet status changed",
			"current",
			currentStatus.Components.TaskManagerStatefulSet,
			"new",
			newStatus.Components.TaskManagerStatefulSet)
		changed = true
	}
	if currentStatus.Components.Job == nil {
		if newStatus.Components.Job != nil {
			updater.log.Info(
				"Job status changed",
				"current",
				"nil",
				"new",
				*newStatus.Components.Job)
			changed = true
		}
	} else {
		if newStatus.Components.Job != nil {
			var isEqual = reflect.DeepEqual(
				newStatus.Components.Job, currentStatus.Components.Job)
			if !isEqual {
				updater.log.Info(
					"Job status changed",
					"current",
					*currentStatus.Components.Job,
					"new",
					*newStatus.Components.Job)
				changed = true
			}
		} else {
			changed = true
		}
	}
	if !reflect.DeepEqual(newStatus.Savepoint, currentStatus.Savepoint) {
		updater.log.Info(
			"Savepoint status changed", "current",
			currentStatus.Savepoint,
			"new",
			newStatus.Savepoint)
		changed = true
	}
	var nr = newStatus.Revision     // New revision status
	var cr = currentStatus.Revision // Current revision status
	if nr.CurrentRevision != cr.CurrentRevision ||
		nr.NextRevision != cr.NextRevision ||
		(nr.CollisionCount != nil && cr.CollisionCount == nil) ||
		(cr.CollisionCount != nil && *nr.CollisionCount != *cr.CollisionCount) {
		updater.log.Info(
			"FlinkCluster revision status changed", "current",
			fmt.Sprintf("currentRevision: %v, nextRevision: %v, collisionCount: %v", cr.CurrentRevision, cr.NextRevision, cr.CollisionCount),
			"new",
			fmt.Sprintf("currentRevision: %v, nextRevision: %v, collisionCount: %v", nr.CurrentRevision, nr.NextRevision, nr.CollisionCount))
		changed = true
	}
	return changed
}

func (updater *ClusterStatusUpdater) updateClusterStatus(
	status v1beta1.FlinkClusterStatus) error {
	var cluster = v1beta1.FlinkCluster{}
	updater.observed.cluster.DeepCopyInto(&cluster)
	cluster.Status = status
	updater.log.Info("(ClusterStatusUpdater) Updating cluster status", "clusterClone", cluster, "cluster.Status", cluster.Status)
	err := updater.k8sClient.Status().Update(updater.context, &cluster)
	// Clear control annotation after status update is complete.
	updater.clearControlAnnotation(status.Control)
	return err
}

// Clear finished or improper user control in annotations
func (updater *ClusterStatusUpdater) clearControlAnnotation(newControlStatus *v1beta1.FlinkClusterControlStatus) error {
	var userControl = updater.observed.cluster.Annotations[v1beta1.ControlAnnotation]
	if userControl == "" {
		return nil
	}
	if newControlStatus == nil || userControl != newControlStatus.Name || // refused control in updater
		(userControl == newControlStatus.Name && isUserControlFinished(newControlStatus)) /* finished control */ {
		// make annotation patch cleared
		annotationPatch := objectForPatch{
			Metadata: objectMetaForPatch{
				Annotations: map[string]interface{}{
					v1beta1.ControlAnnotation: nil,
				},
			},
		}
		patchBytes, err := json.Marshal(&annotationPatch)
		if err != nil {
			return err
		}
		return updater.k8sClient.Patch(updater.context, updater.observed.cluster, client.RawPatch(types.MergePatchType, patchBytes))
	}

	return nil
}

func (updater *ClusterStatusUpdater) deriveSavepointStatus(
	observedSavepoint *Savepoint,
	recordedSavepointStatus *v1beta1.SavepointStatus,
	newJobStatus *v1beta1.JobStatus,
	flinkJobID *string) *v1beta1.SavepointStatus {
	if recordedSavepointStatus == nil {
		return nil
	}

	// Derived savepoint status to return
	var s = recordedSavepointStatus.DeepCopy()
	var errMsg string

	// Update the savepoint status when observed savepoint is found.
	if s.State == v1beta1.SavepointStateInProgress && observedSavepoint != nil {
		switch {
		case observedSavepoint.status.IsSuccessful():
			s.State = v1beta1.SavepointStateSucceeded
		case observedSavepoint.status.IsFailed():
			s.State = v1beta1.SavepointStateFailed
			errMsg = fmt.Sprintf("Savepoint error: %v", observedSavepoint.status.FailureCause.StackTrace)
		case observedSavepoint.error != nil:
			s.State = v1beta1.SavepointStateFailed
			errMsg = fmt.Sprintf("Failed to get savepoint status: %v", observedSavepoint.error)
		}
	}

	// Check failure conditions of savepoint in progress.
	if s.State == v1beta1.SavepointStateInProgress {
		switch {
		case newJobStatus.IsStopped():
			errMsg = "Flink job is stopped."
			s.State = v1beta1.SavepointStateFailed
		case flinkJobID == nil:
			errMsg = "Flink job is not identified."
			s.State = v1beta1.SavepointStateFailed
		case flinkJobID != nil && (recordedSavepointStatus.TriggerID != "" && *flinkJobID != recordedSavepointStatus.JobID):
			errMsg = "Savepoint triggered Flink job is lost."
			s.State = v1beta1.SavepointStateFailed
		}
	}
	// TODO: Record event or introduce Condition in CRD status to notify update state pended.
	// https://github.com/kubernetes/apimachinery/blob/57f2a0733447cfd41294477d833cce6580faaca3/pkg/apis/meta/v1/types.go#L1376
	// Make up message.
	if errMsg != "" {
		if s.TriggerReason == v1beta1.SavepointTriggerReasonUpdate {
			errMsg =
				"Failed to take savepoint for update. " +
					"The update process is being postponed until a savepoint is available. " + errMsg
		}
		if len(errMsg) > 1024 {
			errMsg = errMsg[:1024]
		}
		s.Message = errMsg
	}

	return s
}

func deriveControlStatus(
	cluster *v1beta1.FlinkCluster,
	newSavepoint *v1beta1.SavepointStatus,
	newJob *v1beta1.JobStatus,
	recordedControl *v1beta1.FlinkClusterControlStatus) *v1beta1.FlinkClusterControlStatus {
	var controlRequest = getNewControlRequest(cluster)

	// Derived control status to return
	var c *v1beta1.FlinkClusterControlStatus

	// New control status
	if controlRequest != "" {
		c = getControlStatus(controlRequest, v1beta1.ControlStateRequested)
		return c
	}

	// Update control status in progress.
	if recordedControl != nil && recordedControl.State == v1beta1.ControlStateInProgress {
		c = recordedControl.DeepCopy()
		switch recordedControl.Name {
		case v1beta1.ControlNameJobCancel:
			if newSavepoint.State == v1beta1.SavepointStateSucceeded && newJob.State == v1beta1.JobStateCancelled {
				c.State = v1beta1.ControlStateSucceeded
			} else if newJob.IsStopped() {
				c.Message = "Aborted job cancellation: savepoint is not completed, but job is stopped already."
				c.State = v1beta1.ControlStateFailed
			} else if newSavepoint.IsFailed() && newSavepoint.TriggerReason == v1beta1.SavepointTriggerReasonJobCancel {
				c.Message = "Aborted job cancellation: failed to take savepoint."
				c.State = v1beta1.ControlStateFailed
			}
		case v1beta1.ControlNameSavepoint:
			if newSavepoint.State == v1beta1.SavepointStateSucceeded {
				c.State = v1beta1.ControlStateSucceeded
			} else if newSavepoint.IsFailed() && newSavepoint.TriggerReason == v1beta1.SavepointTriggerReasonUserRequested {
				c.State = v1beta1.ControlStateFailed
			}
		}
		// Update time when state changed.
		if c.State != v1beta1.ControlStateInProgress {
			setTimestamp(&c.UpdateTime)
		}
		return c
	}
	// Maintain control status if there is no change.
	if recordedControl != nil && c == nil {
		c = recordedControl.DeepCopy()
		return c
	}

	return nil
}

func deriveRevisionStatus(
	updateState UpdateState,
	observedRevision *Revision,
	recordedRevision *v1beta1.RevisionStatus,
) v1beta1.RevisionStatus {
	// Derived revision status
	var r = v1beta1.RevisionStatus{}

	// Finalize update process.
	if updateState == UpdateStateFinished {
		r.CurrentRevision = recordedRevision.NextRevision
	}

	// Update revision status.
	r.NextRevision = getRevisionWithNameNumber(observedRevision.nextRevision)
	if r.CurrentRevision == "" {
		if recordedRevision.CurrentRevision == "" {
			r.CurrentRevision = getRevisionWithNameNumber(observedRevision.currentRevision)
		} else {
			r.CurrentRevision = recordedRevision.CurrentRevision
		}
	}
	if observedRevision.collisionCount != 0 {
		r.CollisionCount = new(int32)
		*r.CollisionCount = observedRevision.collisionCount
	}

	return r
}

func getStatefulSetState(statefulSet *appsv1.StatefulSet) string {
	if statefulSet.Status.ReadyReplicas >= *statefulSet.Spec.Replicas {
		return v1beta1.ComponentStateReady
	}
	return v1beta1.ComponentStateNotReady
}<|MERGE_RESOLUTION|>--- conflicted
+++ resolved
@@ -186,7 +186,6 @@
 	}
 }
 
-// TODO: Need to organize
 func (updater *ClusterStatusUpdater) deriveClusterStatus(
 	recorded *v1beta1.FlinkClusterStatus,
 	observed *ObservedClusterState) v1beta1.FlinkClusterStatus {
@@ -384,19 +383,13 @@
 			}
 	}
 
-<<<<<<< HEAD
-	// (Optional) Job.
-	var jobStatus = updater.deriveJobStatus()
-	status.Components.Job = jobStatus
-
-=======
->>>>>>> 57d0b7c7
 	// Derive the new cluster state.
+	var jobStatus = recorded.Components.Job
 	switch recorded.State {
 	case "", v1beta1.ClusterStateCreating:
 		if runningComponents < totalComponents {
 			status.State = v1beta1.ClusterStateCreating
-			if isJobStopped(jobStatus) {
+			if jobStatus.IsStopped() {
 				var policy = observed.cluster.Spec.Job.CleanupPolicy
 				if jobStatus.State == v1beta1.JobStateSucceeded &&
 					policy.AfterJobSucceeds != v1beta1.CleanupActionKeepCluster {
@@ -426,14 +419,9 @@
 		}
 	case v1beta1.ClusterStateRunning,
 		v1beta1.ClusterStateReconciling:
-		var jobStatus = recorded.Components.Job
 		if shouldUpdateCluster(observed) {
 			status.State = v1beta1.ClusterStateUpdating
-<<<<<<< HEAD
-		} else if isJobStopped(jobStatus) {
-=======
 		} else if !recorded.Revision.IsUpdateTriggered() && jobStatus.IsStopped() {
->>>>>>> 57d0b7c7
 			var policy = observed.cluster.Spec.Job.CleanupPolicy
 			if jobStatus.State == v1beta1.JobStateSucceeded &&
 				policy.AfterJobSucceeds != v1beta1.CleanupActionKeepCluster {
@@ -473,205 +461,6 @@
 		panic(fmt.Sprintf("Unknown cluster state: %v", recorded.State))
 	}
 
-<<<<<<< HEAD
-	// Savepoint status
-	// update savepoint status if it is in progress
-	if recorded.Savepoint != nil {
-		var newSavepointStatus = recorded.Savepoint.DeepCopy()
-		if recorded.Savepoint.State == v1beta1.SavepointStateInProgress && observed.savepoint != nil {
-			switch {
-			case observed.savepoint.IsSuccessful():
-				newSavepointStatus.State = v1beta1.SavepointStateSucceeded
-			case observed.savepoint.IsFailed():
-				var msg string
-				newSavepointStatus.State = v1beta1.SavepointStateFailed
-				if observed.savepoint.FailureCause.StackTrace != "" {
-					msg = fmt.Sprintf("Savepoint error: %v", observed.savepoint.FailureCause.StackTrace)
-				} else if observed.savepointErr != nil {
-					msg = fmt.Sprintf("Failed to get triggered savepoint status: %v", observed.savepointErr)
-				} else {
-					msg = "Failed to get triggered savepoint status"
-				}
-				if len(msg) > 1024 {
-					msg = msg[:1024] + "..."
-				}
-				newSavepointStatus.Message = msg
-				// TODO: organize more making savepoint status
-				if newSavepointStatus.TriggerReason == v1beta1.SavepointTriggerReasonUpdate {
-					newSavepointStatus.Message =
-						"Failed to take savepoint for update. " +
-							"The update process is being postponed until a savepoint is available. " + newSavepointStatus.Message
-				}
-			}
-		}
-		if newSavepointStatus.State == v1beta1.SavepointStateNotTriggered || newSavepointStatus.State == v1beta1.SavepointStateInProgress {
-			var flinkJobID = updater.getFlinkJobID()
-			switch {
-			case savepointTimeout(newSavepointStatus):
-				newSavepointStatus.State = v1beta1.SavepointStateFailed
-				newSavepointStatus.Message = "Timed out taking savepoint."
-			case isJobStopped(recorded.Components.Job):
-				newSavepointStatus.Message = "Flink job is stopped."
-				newSavepointStatus.State = v1beta1.SavepointStateFailed
-			case !isFlinkAPIReady(*observed):
-				newSavepointStatus.Message = "Flink API is not available."
-				newSavepointStatus.State = v1beta1.SavepointStateFailed
-			case flinkJobID == nil:
-				newSavepointStatus.Message = "Flink job is not submitted or identified."
-				newSavepointStatus.State = v1beta1.SavepointStateFailed
-			case flinkJobID != nil && (recorded.Savepoint.TriggerID != "" && *flinkJobID != recorded.Savepoint.JobID):
-				newSavepointStatus.Message = "Savepoint triggered Flink job is lost."
-				newSavepointStatus.State = v1beta1.SavepointStateFailed
-			}
-			// TODO: organize more making savepoint status
-			if newSavepointStatus.State == v1beta1.SavepointStateFailed &&
-				newSavepointStatus.TriggerReason == v1beta1.SavepointTriggerReasonUpdate {
-				newSavepointStatus.Message =
-					"Failed to take savepoint for update. " +
-						"The update process is being postponed until a savepoint is available. " + newSavepointStatus.Message
-			}
-		}
-		status.Savepoint = newSavepointStatus
-	}
-
-	// User requested control
-	var userControl = observed.cluster.Annotations[v1beta1.ControlAnnotation]
-
-	// Update job control status in progress
-	var controlStatus *v1beta1.FlinkClusterControlStatus
-	if recorded.Control != nil && userControl == recorded.Control.Name &&
-		recorded.Control.State == v1beta1.ControlStateProgressing {
-		controlStatus = recorded.Control.DeepCopy()
-		var savepointStatus = status.Savepoint
-		switch recorded.Control.Name {
-		case v1beta1.ControlNameJobCancel:
-			if status.Components.Job.State == v1beta1.JobStateCancelled {
-				controlStatus.State = v1beta1.ControlStateSucceeded
-				setTimestamp(&controlStatus.UpdateTime)
-			} else if isJobTerminated(observed.cluster.Spec.Job.RestartPolicy, recorded.Components.Job) {
-				controlStatus.Message = "Aborted job cancellation: Job is terminated."
-				controlStatus.State = v1beta1.ControlStateFailed
-				setTimestamp(&controlStatus.UpdateTime)
-			} else if savepointStatus != nil && savepointStatus.State == v1beta1.SavepointStateFailed {
-				controlStatus.Message = "Aborted job cancellation: failed to create savepoint."
-				controlStatus.State = v1beta1.ControlStateFailed
-				setTimestamp(&controlStatus.UpdateTime)
-			} else if recorded.Control.Message != "" {
-				controlStatus.State = v1beta1.ControlStateFailed
-				setTimestamp(&controlStatus.UpdateTime)
-			}
-		case v1beta1.ControlNameSavepoint:
-			if savepointStatus != nil {
-				switch savepointStatus.State {
-				case v1beta1.SavepointStateSucceeded:
-					controlStatus.State = v1beta1.ControlStateSucceeded
-					setTimestamp(&controlStatus.UpdateTime)
-				case v1beta1.SavepointStateFailed, v1beta1.SavepointStateTriggerFailed:
-					controlStatus.State = v1beta1.ControlStateFailed
-					setTimestamp(&controlStatus.UpdateTime)
-				}
-			}
-		}
-		// aborted by max retry reach
-		var retries = controlStatus.Details[ControlRetries]
-		if retries == ControlMaxRetries {
-			controlStatus.Message = fmt.Sprintf("Aborted control %v. The maximum number of retries has been reached.", controlStatus.Name)
-			controlStatus.State = v1beta1.ControlStateFailed
-			setTimestamp(&controlStatus.UpdateTime)
-		}
-	} else if userControl != "" {
-		// Handle new user control.
-		updater.log.Info("New user control requested: " + userControl)
-		if userControl != v1beta1.ControlNameJobCancel && userControl != v1beta1.ControlNameSavepoint {
-			if userControl != "" {
-				updater.log.Info(fmt.Sprintf(v1beta1.InvalidControlAnnMsg, v1beta1.ControlAnnotation, userControl))
-			}
-		} else if recorded.Control != nil && recorded.Control.State == v1beta1.ControlStateProgressing {
-			updater.log.Info(fmt.Sprintf(v1beta1.ControlChangeWarnMsg, v1beta1.ControlAnnotation), "current control", recorded.Control.Name, "new control", userControl)
-		} else {
-			switch userControl {
-			case v1beta1.ControlNameSavepoint:
-				if observed.cluster.Spec.Job.SavepointsDir == nil || *observed.cluster.Spec.Job.SavepointsDir == "" {
-					updater.log.Info(fmt.Sprintf(v1beta1.InvalidSavepointDirMsg, v1beta1.ControlAnnotation))
-					break
-				} else if isJobStopped(observed.cluster.Status.Components.Job) {
-					updater.log.Info(fmt.Sprintf(v1beta1.InvalidJobStateForSavepointMsg, v1beta1.ControlAnnotation))
-					break
-				}
-				// Clear status for new savepoint
-				status.Savepoint = getRequestedSavepointStatus(v1beta1.SavepointTriggerReasonUserRequested)
-				controlStatus = getNewUserControlStatus(userControl)
-			case v1beta1.ControlNameJobCancel:
-				if isJobTerminated(observed.cluster.Spec.Job.RestartPolicy, recorded.Components.Job) {
-					updater.log.Info(fmt.Sprintf(v1beta1.InvalidJobStateForJobCancelMsg, v1beta1.ControlAnnotation))
-					break
-				}
-				// Savepoint for job-cancel
-				var observedSavepoint = observed.cluster.Status.Savepoint
-				if observedSavepoint == nil ||
-					(observedSavepoint.State != v1beta1.SavepointStateInProgress && observedSavepoint.State != v1beta1.SavepointStateNotTriggered) {
-					updater.log.Info("There is no savepoint in progress. Trigger savepoint in reconciler.")
-					status.Savepoint = getRequestedSavepointStatus(v1beta1.SavepointTriggerReasonJobCancel)
-				} else {
-					updater.log.Info("There is a savepoint in progress. Skip new savepoint.")
-				}
-				controlStatus = getNewUserControlStatus(userControl)
-			}
-		}
-	}
-	// Maintain control status if there is no change.
-	if recorded.Control != nil && controlStatus == nil {
-		controlStatus = recorded.Control.DeepCopy()
-	}
-	status.Control = controlStatus
-
-	// Handle update.
-	var savepointForJobUpdate *v1beta1.SavepointStatus
-	switch updateState {
-	case UpdateStatePreparing:
-		// Even if savepoint has been created for update already, we check the age of savepoint continually.
-		// If created savepoint is old and savepoint can be triggered, we should take savepoint again.
-		// (e.g., for the case update is not progressed by accidents like network partition)
-		if !isSavepointUpToDate(observed.observeTime, *jobStatus) &&
-			canTakeSavepoint(*observed.cluster) &&
-			(recorded.Savepoint == nil || recorded.Savepoint.State != v1beta1.SavepointStateNotTriggered) {
-			// If failed to take savepoint, retry after SavepointRequestRetryIntervalSec.
-			if recorded.Savepoint != nil &&
-				!hasTimeElapsed(recorded.Savepoint.RequestTime, time.Now(), SavepointRequestRetryIntervalSec) {
-				updater.log.Info(fmt.Sprintf("Will retry to trigger savepoint for update, in %v seconds because previous request was failed", SavepointRequestRetryIntervalSec))
-			} else {
-				status.Savepoint = getRequestedSavepointStatus(v1beta1.SavepointTriggerReasonUpdate)
-				updater.log.Info("Savepoint will be triggered for update")
-			}
-		} else if recorded.Savepoint != nil && recorded.Savepoint.State == v1beta1.SavepointStateInProgress {
-			updater.log.Info("Savepoint for update is in progress")
-		} else {
-			updater.log.Info("Stopping job for update")
-		}
-	case UpdateStateInProgress:
-		updater.log.Info("Updating cluster")
-	case UpdateStateFinished:
-		status.CurrentRevision = observed.cluster.Status.NextRevision
-		updater.log.Info("Finished update")
-	}
-	if savepointForJobUpdate != nil {
-		status.Savepoint = savepointForJobUpdate
-	}
-
-	// Update revision status
-	status.NextRevision = getRevisionWithNameNumber(observed.revisionStatus.nextRevision)
-	if status.CurrentRevision == "" {
-		if recorded.CurrentRevision == "" {
-			status.CurrentRevision = getRevisionWithNameNumber(observed.revisionStatus.currentRevision)
-		} else {
-			status.CurrentRevision = recorded.CurrentRevision
-		}
-	}
-	if observed.revisionStatus.collisionCount != 0 {
-		status.CollisionCount = new(int32)
-		*status.CollisionCount = observed.revisionStatus.collisionCount
-	}
-=======
 	// (Optional) Job.
 	// Update job status.
 	status.Components.Job = updater.deriveJobStatus()
@@ -699,7 +488,6 @@
 		observed.updateState,
 		&observed.revision,
 		&recorded.Revision)
->>>>>>> 57d0b7c7
 
 	return status
 }
@@ -710,17 +498,10 @@
 // to transient error or being skiped as an optimization.
 // If this returned nil, it is the state that job is not submitted or not identified yet.
 func (updater *ClusterStatusUpdater) getFlinkJobID() *string {
-<<<<<<< HEAD
-	// Observed from active job manager
-	var observedFlinkJob = updater.observed.flinkJobStatus.flinkJob
+	// Observed from active job manager.
+	var observedFlinkJob = updater.observed.flinkJob.status
 	if observedFlinkJob != nil && len(observedFlinkJob.Id) > 0 {
 		return &observedFlinkJob.Id
-=======
-	// Observed from active job manager.
-	var observedFlinkJob = updater.observed.flinkJob.status
-	if observedFlinkJob != nil && len(observedFlinkJob.ID) > 0 {
-		return &observedFlinkJob.ID
->>>>>>> 57d0b7c7
 	}
 
 	// Observed from job submitter (when Flink API is not ready).
@@ -740,31 +521,11 @@
 
 func (updater *ClusterStatusUpdater) deriveJobStatus() *v1beta1.JobStatus {
 	var observed = updater.observed
-<<<<<<< HEAD
-	var observedFlinkJob = observed.flinkJobStatus.flinkJob
-	var observedJobStatus = observed.cluster.Status.Components.Job
-
-	if observedJobStatus == nil {
-		return nil
-	}
-	newJobStatus := observedJobStatus.DeepCopy()
-
-	// Flink Job ID
-	if observedFlinkJob != nil {
-		newJobStatus.ID = observedFlinkJob.Id
-		newJobStatus.Name = observedFlinkJob.Name
-	}
-
-	if observed.job != nil {
-		newJobStatus.SubmitterName = observed.job.Name
-	}
-=======
 	var observedCluster = observed.cluster
 	var jobSpec = observedCluster.Spec.Job
 	if jobSpec == nil {
 		return nil
 	}
->>>>>>> 57d0b7c7
 
 	var observedSubmitter = observed.flinkJobSubmitter
 	var observedFlinkJob = observed.flinkJob.status
@@ -783,41 +544,6 @@
 	var newJobState string
 	var newJobID string
 	switch {
-<<<<<<< HEAD
-	// Updating state
-	case isUpdateTriggered(observed.cluster.Status) &&
-		(isJobStopped(observedJobStatus) || observed.cluster.Status.State == v1beta1.ClusterStateStopped):
-		jobState = v1beta1.JobStateUpdating
-	// Already terminated state
-	case isJobTerminated(observed.cluster.Spec.Job.RestartPolicy, observedJobStatus):
-		jobState = observedJobStatus.State
-	// Derive state from the observed Flink job
-	case observedFlinkJob != nil:
-		jobState = getFlinkJobDeploymentState(observedFlinkJob.State)
-		if jobState == "" {
-			updater.log.Error(errors.New("failed to determine Flink job deployment state"), "observed flink job status", observedFlinkJob.State)
-			jobState = observedJobStatus.State
-		}
-	// When Flink job not found
-	case isFlinkAPIReady(observed):
-		switch observedJobStatus.State {
-		case v1beta1.JobStateRunning:
-			jobState = v1beta1.JobStateLost
-		case v1beta1.JobStatePending:
-			// Flink job is submitted but not confirmed via job manager yet
-			var jobSubmitSucceeded = updater.getFlinkJobID() != nil
-			// Flink job submit is in progress
-			var jobSubmitInProgress = observed.job != nil &&
-				observed.job.Status.Succeeded == 0 &&
-				observed.job.Status.Failed == 0
-			if jobSubmitSucceeded || jobSubmitInProgress {
-				jobState = v1beta1.JobStatePending
-				break
-			}
-			jobState = v1beta1.JobStateFailed
-		default:
-			jobState = observedJobStatus.State
-=======
 	case oldJob == nil:
 		newJobState = v1beta1.JobStatePending
 	case shouldUpdateJob(&observed):
@@ -830,13 +556,12 @@
 		newJobState = oldJob.State
 	// Derive the job state from the observed Flink job, if it exists.
 	case observedFlinkJob != nil:
-		newJobState = getFlinkJobDeploymentState(observedFlinkJob.Status)
+		newJobState = getFlinkJobDeploymentState(observedFlinkJob.State)
 		// Unexpected Flink job state
 		if newJobState == "" {
-			panic(fmt.Sprintf("Unknown Flink job status: %s", observedFlinkJob.Status))
->>>>>>> 57d0b7c7
-		}
-		newJobID = observedFlinkJob.ID
+			panic(fmt.Sprintf("Unknown Flink job status: %s", observedFlinkJob.State))
+		}
+		newJobID = observedFlinkJob.Id
 	// When Flink job not found in JobManager or JobManager is unavailable
 	case isFlinkAPIReady(observed.flinkJob.list):
 		if oldJob.State == v1beta1.JobStateRunning {
@@ -845,16 +570,6 @@
 		}
 		fallthrough
 	default:
-<<<<<<< HEAD
-		if observedJobStatus.State == v1beta1.JobStatePending {
-			var jobSubmitFailed = observed.job != nil && observed.job.Status.Failed > 0
-			if jobSubmitFailed {
-				jobState = v1beta1.JobStateFailed
-				break
-			}
-		}
-		jobState = observedJobStatus.State
-=======
 		if oldJob.State != v1beta1.JobStateDeploying {
 			newJobState = oldJob.State
 			break
@@ -873,6 +588,7 @@
 		}
 		newJobState = oldJob.State
 	}
+	// Update State
 	newJob.State = newJobState
 	if newJobID != "" {
 		newJob.ID = newJobID
@@ -897,48 +613,30 @@
 				newJob.FinalSavepoint = false
 			}
 		case newJob.IsStopped():
-			if newJob.EndTime == "" {
-				setTimestamp(&newJob.EndTime)
+			if newJob.CompletionTime.IsZero() {
+				now := metav1.Now()
+				newJob.CompletionTime = &now
 			}
 			// When tracking failed, we cannot guarantee if the savepoint is the final job state.
 			if newJob.State == v1beta1.JobStateLost && oldJob.FinalSavepoint {
 				newJob.FinalSavepoint = false
 			}
-		}
->>>>>>> 57d0b7c7
-	}
-	// Update State
-	newJobStatus.State = jobState
-
-<<<<<<< HEAD
-	// Update Job Status info
-	if isJobStopped(newJobStatus) && newJobStatus.CompletionTime.IsZero() {
-		now := metav1.Now()
-		newJobStatus.CompletionTime = &now
-	}
-
-	if isJobFailed(newJobStatus) {
-		if len(newJobStatus.FailureReasons) == 0 {
-			newJobStatus.FailureReasons = []string{}
-			exceptions := observed.flinkJobStatus.flinkJobExceptions
-			if exceptions != nil && len(exceptions.Exceptions) > 0 {
-				for _, e := range exceptions.Exceptions {
-					newJobStatus.FailureReasons = append(newJobStatus.FailureReasons, e.Exception)
+		case newJob.IsFailed():
+			if len(newJob.FailureReasons) == 0 {
+				newJob.FailureReasons = []string{}
+				exceptions := observed.flinkJob.exceptions
+				if exceptions != nil && len(exceptions.Exceptions) > 0 {
+					for _, e := range exceptions.Exceptions {
+						newJob.FailureReasons = append(newJob.FailureReasons, e.Exception)
+					}
 				}
-			}
-			if updater.observed.flinkJobSubmitLog != nil {
-				newJobStatus.FailureReasons = append(newJobStatus.FailureReasons, observed.flinkJobSubmitLog.Message)
-			}
-		}
-	}
-
-	// Savepoint
-	if observed.savepoint != nil && observed.savepoint.IsSuccessful() {
-		newJobStatus.SavepointGeneration++
-		newJobStatus.LastSavepointTriggerID = observed.savepoint.TriggerID
-		newJobStatus.SavepointLocation = observed.savepoint.Location
-		setTimestamp(&newJobStatus.LastSavepointTime)
-=======
+				if updater.observed.flinkJobSubmitter.log != nil {
+					newJob.FailureReasons = append(newJob.FailureReasons, observed.flinkJobSubmitter.log.Message)
+				}
+			}
+		}
+	}
+
 	// Savepoint
 	if observedSavepoint.status != nil && observedSavepoint.status.IsSuccessful() {
 		newJob.SavepointGeneration++
@@ -951,7 +649,6 @@
 		// Whereas checkpoint API returns the timestamp latest_ack_timestamp.
 		// Note: https://ci.apache.org/projects/flink/flink-docs-stable/ops/rest_api.html#jobs-jobid-checkpoints-details-checkpointid
 		setTimestamp(&newJob.SavepointTime)
->>>>>>> 57d0b7c7
 	}
 
 	return newJob
